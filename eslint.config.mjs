/**
<<<<<<< HEAD
 * ESLint Flat Config (v9) with P0 Architectural Enforcement
 * 
 * This configuration enforces:
 * - Architectural boundaries and layered design
 * - File size limits to prevent monolithic components
 * - Component complexity limits
 * - Best practices for React and TypeScript
 * - Strict no-any policy to prevent regressions
 * 
 * Custom rules located in: ./eslint-rules/index.js
 */

=======
 * ESM-friendly ESLint flat config - EMERGENCY FIX VERSION
 * Fixed syntax errors and duplicate entries causing build failures
 */
>>>>>>> 74e56645
import js from '@eslint/js';
import tseslint from 'typescript-eslint';
import globals from 'globals';
import reactHooks from 'eslint-plugin-react-hooks';
import unusedImports from 'eslint-plugin-unused-imports';
import { createRequire } from 'module';

// Load custom architectural rules
const require = createRequire(import.meta.url);
const customRules = require('./eslint-rules/index.js');

export default tseslint.config(
<<<<<<< HEAD
  // === BASE CONFIGURATION ===
  js.configs.recommended,
  ...tseslint.configs.recommended,

  // === GLOBAL IGNORES ===
  {
    ignores: [
      'node_modules/**',
      '.next/**',
      'out/**',
      'build/**',
      'coverage/**',
      'jest.setup.js',
      'next-env.d.ts',
      '.husky/**',
      'eslint-rules/**', // Don't lint our own rules
    ],
  },

  // === GLOBAL DEFAULTS ===
=======
  // Base configurations
  js.configs.recommended,
  ...tseslint.configs.recommended,

  // Global configuration
>>>>>>> 74e56645
  {
    languageOptions: {
      globals: {
        ...globals.browser,
        ...globals.node,
      },
    },
    plugins: {
      'react-hooks': reactHooks,
      'unused-imports': unusedImports,
      'custom': customRules,
    },
    rules: {
<<<<<<< HEAD
      // === GENERAL CODE QUALITY ===
      'no-console': ['error', { allow: ['warn', 'error'] }],
      'no-unused-vars': 'off',
      '@typescript-eslint/no-unused-vars': ['error', { argsIgnorePattern: '^_' }],
      '@typescript-eslint/consistent-type-imports': 'error',
      '@typescript-eslint/no-explicit-any': 'error', // STRICT: prevent regressions
      '@typescript-eslint/no-unsafe-function-type': 'warn',
      
      // === STRICT PATTERNS TO PREVENT REGRESSIONS ===
      'no-restricted-syntax': [
        'error',
        {
          selector: 'CallExpression[callee.object.name="document"][callee.property.name!=/^(createElement|getElementById|querySelector)$/]',
          message: 'Direct DOM manipulation outside useEffect/useLayoutEffect is forbidden. Use React refs.'
        }
      ],
      
      // === REACT HOOKS ===
      'react-hooks/rules-of-hooks': 'error',
      'react-hooks/exhaustive-deps': 'warn',
      
      // === IMPORT MANAGEMENT ===
      'unused-imports/no-unused-imports': 'error',
      
      // === P0 CUSTOM ARCHITECTURAL RULES ===
      'custom/max-file-size': ['error', { max: 400, ignoreComments: true }],
      'custom/architecture-boundaries': 'error',
      'custom/component-complexity': ['error', { maxProps: 10, maxStateVars: 8, maxHandlers: 10 }],
      'custom/no-dom-manipulation': 'warn',
      'custom/require-error-handling': 'warn',
    },
  },

  // === TYPESCRIPT TYPE-AWARE RULES ===
=======
      // General rules
      'no-console': ['error', { allow: ['warn', 'error'] }],
      'no-unused-vars': 'off',
      '@typescript-eslint/no-unused-vars': ['error', { argsIgnorePattern: '^_' }],
      '@typescript-eslint/consistent-type-imports': 'warn',
      
      // React hooks rules
      'react-hooks/rules-of-hooks': 'error',
      'react-hooks/exhaustive-deps': 'warn',
      
      // Unused imports
      'unused-imports/no-unused-imports': 'warn',
    },
  },

  // TypeScript-specific rules
>>>>>>> 74e56645
  {
    files: ['**/*.{ts,tsx}'],
    languageOptions: {
      parserOptions: {
        project: './tsconfig.json',
        tsconfigRootDir: import.meta.dirname,
      },
    },
    rules: {
      '@typescript-eslint/no-floating-promises': 'error',
<<<<<<< HEAD
      '@typescript-eslint/strict-boolean-expressions': 'off',
    },
  },

  // === LEGACY FILES: TEMPORARY EXCEPTIONS (P1 REFACTORING) ===
  {
    files: [
      'src/components/SettingsTab.tsx',
      'src/components/ImageToPromptTab.tsx',
      'src/lib/storage.ts',
    ],
    rules: {
      'custom/max-file-size': 'off', // Legacy files - scheduled for P1 decomposition
      'custom/component-complexity': 'off', // Complex legacy components
      '@typescript-eslint/no-unused-vars': 'warn',
      'unused-imports/no-unused-imports': 'warn',
      '@typescript-eslint/no-explicit-any': 'warn', // Allow any in legacy until refactored
    },
  },

  // === TEST FILES: RELAXED RULES ===
  {
    files: ['**/__tests__/**', '**/*.test.{ts,tsx,js,jsx}', '**/*.spec.{ts,tsx,js,jsx}'],
=======
      '@typescript-eslint/no-explicit-any': 'warn',
    },
  },

  // Test files configuration
  {
    files: ['**/__tests__/**', '**/*.test.{ts,tsx}'],
>>>>>>> 74e56645
    languageOptions: {
      globals: globals.jest,
    },
    rules: {
      'no-console': 'off',
      '@typescript-eslint/no-unused-vars': 'off',
      'unused-imports/no-unused-imports': 'off',
<<<<<<< HEAD
      '@typescript-eslint/no-explicit-any': 'off',
      'custom/max-file-size': 'off',
      'custom/component-complexity': 'off',
      'custom/require-error-handling': 'off',
    },
  },

  // === CONFIG FILES: MINIMAL RULES ===
  {
    files: ['**/*.config.*', 'jest.config.js', 'jest.setup.js'],
    languageOptions: {
      globals: globals.node,
    },
    rules: {
      '@typescript-eslint/no-floating-promises': 'off',
      '@typescript-eslint/strict-boolean-expressions': 'off',
      '@typescript-eslint/no-var-requires': 'off',
      '@typescript-eslint/no-require-imports': 'off',
      'custom/max-file-size': 'off',
      'custom/architecture-boundaries': 'off',
      '@typescript-eslint/no-explicit-any': 'off',
    },
  },
=======
    },
  },

  // Configuration files
  {
    files: ['**/*.config.*', 'jest.config.js', 'jest.setup.js'],
    rules: {
      '@typescript-eslint/no-floating-promises': 'off',
      '@typescript-eslint/strict-boolean-expressions': 'off',
    },
  },

  // Ignore patterns
  {
    ignores: [
      'node_modules/**',
      '.next/**',
      'coverage/**',
      'next-env.d.ts',
    ],
  }
>>>>>>> 74e56645
);<|MERGE_RESOLUTION|>--- conflicted
+++ resolved
@@ -1,5 +1,4 @@
 /**
-<<<<<<< HEAD
  * ESLint Flat Config (v9) with P0 Architectural Enforcement
  * 
  * This configuration enforces:
@@ -12,11 +11,6 @@
  * Custom rules located in: ./eslint-rules/index.js
  */
 
-=======
- * ESM-friendly ESLint flat config - EMERGENCY FIX VERSION
- * Fixed syntax errors and duplicate entries causing build failures
- */
->>>>>>> 74e56645
 import js from '@eslint/js';
 import tseslint from 'typescript-eslint';
 import globals from 'globals';
@@ -29,7 +23,6 @@
 const customRules = require('./eslint-rules/index.js');
 
 export default tseslint.config(
-<<<<<<< HEAD
   // === BASE CONFIGURATION ===
   js.configs.recommended,
   ...tseslint.configs.recommended,
@@ -50,13 +43,6 @@
   },
 
   // === GLOBAL DEFAULTS ===
-=======
-  // Base configurations
-  js.configs.recommended,
-  ...tseslint.configs.recommended,
-
-  // Global configuration
->>>>>>> 74e56645
   {
     languageOptions: {
       globals: {
@@ -70,7 +56,6 @@
       'custom': customRules,
     },
     rules: {
-<<<<<<< HEAD
       // === GENERAL CODE QUALITY ===
       'no-console': ['error', { allow: ['warn', 'error'] }],
       'no-unused-vars': 'off',
@@ -105,24 +90,6 @@
   },
 
   // === TYPESCRIPT TYPE-AWARE RULES ===
-=======
-      // General rules
-      'no-console': ['error', { allow: ['warn', 'error'] }],
-      'no-unused-vars': 'off',
-      '@typescript-eslint/no-unused-vars': ['error', { argsIgnorePattern: '^_' }],
-      '@typescript-eslint/consistent-type-imports': 'warn',
-      
-      // React hooks rules
-      'react-hooks/rules-of-hooks': 'error',
-      'react-hooks/exhaustive-deps': 'warn',
-      
-      // Unused imports
-      'unused-imports/no-unused-imports': 'warn',
-    },
-  },
-
-  // TypeScript-specific rules
->>>>>>> 74e56645
   {
     files: ['**/*.{ts,tsx}'],
     languageOptions: {
@@ -133,7 +100,6 @@
     },
     rules: {
       '@typescript-eslint/no-floating-promises': 'error',
-<<<<<<< HEAD
       '@typescript-eslint/strict-boolean-expressions': 'off',
     },
   },
@@ -157,15 +123,6 @@
   // === TEST FILES: RELAXED RULES ===
   {
     files: ['**/__tests__/**', '**/*.test.{ts,tsx,js,jsx}', '**/*.spec.{ts,tsx,js,jsx}'],
-=======
-      '@typescript-eslint/no-explicit-any': 'warn',
-    },
-  },
-
-  // Test files configuration
-  {
-    files: ['**/__tests__/**', '**/*.test.{ts,tsx}'],
->>>>>>> 74e56645
     languageOptions: {
       globals: globals.jest,
     },
@@ -173,7 +130,6 @@
       'no-console': 'off',
       '@typescript-eslint/no-unused-vars': 'off',
       'unused-imports/no-unused-imports': 'off',
-<<<<<<< HEAD
       '@typescript-eslint/no-explicit-any': 'off',
       'custom/max-file-size': 'off',
       'custom/component-complexity': 'off',
@@ -197,27 +153,4 @@
       '@typescript-eslint/no-explicit-any': 'off',
     },
   },
-=======
-    },
-  },
-
-  // Configuration files
-  {
-    files: ['**/*.config.*', 'jest.config.js', 'jest.setup.js'],
-    rules: {
-      '@typescript-eslint/no-floating-promises': 'off',
-      '@typescript-eslint/strict-boolean-expressions': 'off',
-    },
-  },
-
-  // Ignore patterns
-  {
-    ignores: [
-      'node_modules/**',
-      '.next/**',
-      'coverage/**',
-      'next-env.d.ts',
-    ],
-  }
->>>>>>> 74e56645
 );