--- conflicted
+++ resolved
@@ -1,4 +1,3 @@
-<<<<<<< HEAD
 /**
  * Minimal ESM-friendly ESLint config for CI.
  * Replaced the previous FlatCompat usage which caused `require is not defined`
@@ -7,7 +6,6 @@
 export default [
   'next/core-web-vitals',
   'next/typescript',
-=======
 import { dirname } from "path";
 import { fileURLToPath } from "url";
 import { FlatCompat } from "@eslint/eslintrc";
@@ -40,7 +38,6 @@
     },
   },
   // Specific file overrides
->>>>>>> ed635637
   {
     files: ['jest.config.js'],
     rules: {
