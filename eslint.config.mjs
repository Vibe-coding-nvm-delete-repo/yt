--- conflicted
+++ resolved
@@ -1,5 +1,4 @@
 /**
-<<<<<<< HEAD
  * Minimal ESM-friendly ESLint config for CI.
  * Using Next.js ESLintFlatCompat for compatibility.
  */
@@ -9,12 +8,10 @@
 import typeScriptEslintPlugin from "@typescript-eslint/eslint-plugin";
 import reactHooksPlugin from "eslint-plugin-react-hooks";
 import unusedImportsPlugin from "eslint-plugin-unused-imports";
-=======
  * ESM-friendly ESLint config for the project.
  * Uses flat config format, no FlatCompat to avoid ESM issues.
  * Includes Next.js, TypeScript, React hooks, unused-imports.
  */
->>>>>>> 5bf5b347
 
 // Core
 import js from '@eslint/js';
@@ -22,7 +19,6 @@
 import globals from 'globals';
 import reactHooks from 'eslint-plugin-react-hooks';
 
-<<<<<<< HEAD
 const compat = new FlatCompat({
   baseDirectory: __dirname,
 });
@@ -34,7 +30,6 @@
       "@typescript-eslint": typeScriptEslintPlugin,
       "react-hooks": reactHooksPlugin,
       "unused-imports": unusedImportsPlugin,
-=======
 export default tseslint.config(
   { languageOptions: { globals: globals.browser } },
   js.configs.recommended,
@@ -51,7 +46,6 @@
       '@typescript-eslint/consistent-type-imports': 'error',
       'react-hooks/rules-of-hooks': 'error',
       'react-hooks/exhaustive-deps': 'warn',
->>>>>>> 5bf5b347
     },
   },
   {
@@ -72,7 +66,6 @@
     files: ["**/*.config.*", "eslint.config.mjs", "jest.config.js", "coverage/**"],
     languageOptions: { globals: globals.node },
     rules: {
-<<<<<<< HEAD
       // Keep Next.js defaults but add strict TypeScript checks useful for this repo
       "@typescript-eslint/no-unused-vars": ["error", { "argsIgnorePattern": "^_" }],
       "@typescript-eslint/consistent-type-imports": "warn", // Change from error to warn for CI stability
@@ -83,10 +76,8 @@
       "unused-imports/no-unused-imports": "warn", // Change from error to warn
       "react-hooks/rules-of-hooks": "error",
       "react-hooks/exhaustive-deps": "warn"
-=======
       "@typescript-eslint/no-floating-promises": "off",
       "@typescript-eslint/strict-boolean-expressions": "off"
->>>>>>> 5bf5b347
     },
   },
   {
@@ -107,10 +98,7 @@
       'next-env.d.ts',
     ],
   },
-<<<<<<< HEAD
 ];
 
 export default eslintConfig;
-=======
-);
->>>>>>> 5bf5b347
+);