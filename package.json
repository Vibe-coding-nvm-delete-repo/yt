--- conflicted
+++ resolved
@@ -12,15 +12,7 @@
     "format": "prettier --write .",
     "test": "jest",
     "typecheck": "tsc --noEmit",
-<<<<<<< HEAD
-    "jsx:check": "tsc --noEmit --jsx react",
-    "lint:tsx": "eslint 'src/**/*.{tsx}' --max-warnings=0",
-    "build:local": "next build --turbopack",
-    "check:ci": "npm run lint -- --max-warnings=0 && npm run typecheck && npm test",
-    "check:jsxsyntax": "npm run jsx:check && npm run lint:tsx && npm run build:local"
-=======
     "check:ci": "npm run lint && npm run typecheck && npm test"
->>>>>>> 97855b50
   },
   "dependencies": {
     "@radix-ui/react-tooltip": "^1.2.8",
