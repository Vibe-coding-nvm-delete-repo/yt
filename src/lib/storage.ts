--- conflicted
+++ resolved
@@ -152,8 +152,6 @@
     this.saveSettings();
   }
 
-<<<<<<< HEAD
-=======
   exportSettings(): string {
     return JSON.stringify(this.settings, null, 2);
   }
@@ -183,7 +181,6 @@
     }
   }
 
->>>>>>> a2a27f8d
   // Utility method to check if models need refreshing
   shouldRefreshModels(): boolean {
     if (!this.settings.lastModelFetch) {
