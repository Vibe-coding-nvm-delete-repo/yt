<<<<<<< HEAD
import type { VisionModel } from "@/types";
import { ApiError } from "@/types";

interface OpenRouterModelResponse {
  id: string;
  name: string;
  description?: string;
  pricing?: {
    prompt: string | number;
    completion: string | number;
    image?: string | number;
  };
  context_length?: number;
  supports_image?: boolean;
  supports_vision?: boolean;
}

interface OpenRouterModelsResponse {
  data: OpenRouterModelResponse[];
}

interface OpenRouterChatChoice {
  message: {
    content: string;
  };
}

interface OpenRouterChatResponse {
  choices: OpenRouterChatChoice[];
}

const OPENROUTER_API_BASE = "https://openrouter.ai/api/v1";

export class OpenRouterClient {
  private apiKey: string;

  constructor(apiKey: string) {
    this.apiKey = apiKey;
  }

  /**
   * Safely convert a value to a number with proper validation
   * @param value The value to convert
   * @param defaultValue The default value if conversion fails
   * @returns A valid number or the default value
   */
  private safeNumber(value: unknown, defaultValue: number = 0): number {
    if (value === null || value === undefined || value === "") {
      return defaultValue;
    }

    const num = typeof value === "string" ? parseFloat(value) : Number(value);

    if (isNaN(num) || !isFinite(num)) {
      return defaultValue;
    }

    return num;
  }

  /**
   * Make a fetch request and parse JSON safely.
   * On non-2xx responses, attempt to parse error JSON and throw ApiError.
   * On successful responses, attempt to parse JSON and return it; if JSON parsing fails,
   * throw an ApiError that includes the raw response text for debugging.
   */
  private async makeRequest<T>(
    endpoint: string,
    options: RequestInit = {},
  ): Promise<T> {
    const url = `${OPENROUTER_API_BASE}${endpoint}`;

    const response = await fetch(url, {
      ...options,
      headers: {
        "Content-Type": "application/json",
        Authorization: `Bearer ${this.apiKey}`,
        "HTTP-Referer":
          typeof window !== "undefined" ? window.location.origin : "",
        "X-Title": "Image to Prompt Generator",
        ...options.headers,
      },
    });

    if (!response.ok) {
      let errorData: unknown;
      try {
        // Try to parse structured error response
        errorData = await response.json();
      } catch {
        // Fallback to raw text if JSON can't be parsed
        try {
          const txt = await response.text();
          errorData = { raw: txt };
        } catch {
          errorData = {};
        }
      }

      // Derive a helpful error message from structured error payloads when possible
      let errorMessage = `HTTP ${response.status}: ${response.statusText}`;
      if (typeof errorData === "object" && errorData !== null) {
        const ed = errorData as Record<string, unknown>;
        if (
          "error" in ed &&
          typeof ed.error === "object" &&
          ed.error !== null
        ) {
          const nested = ed.error as Record<string, unknown>;
          if ("message" in nested && typeof nested.message === "string") {
            errorMessage = nested.message;
          }
        }
      }

      throw new ApiError(errorMessage, response.status.toString(), errorData);
    }

    // Attempt to parse JSON for successful responses, but surface a helpful ApiError if parsing fails.
    try {
      const parsed = await response.json();
      return parsed as T;
    } catch (parseErr) {
      // Try to capture raw text for debugging
      let raw: string | null = null;
      try {
        raw = await response.text();
      } catch {
        raw = null;
      }
      throw new ApiError(
        "Failed to parse response JSON from OpenRouter API",
        response.status.toString(),
        { parseError: String(parseErr), raw },
      );
    }
  }

  async validateApiKey(): Promise<boolean> {
    try {
      await this.makeRequest("/models", { method: "GET" });
      return true;
    } catch (error) {
      if (
        error instanceof ApiError &&
        (error.code === "401" || error.code === "403")
      ) {
        return false;
      }
      console.error("validateApiKey error:", error);
      throw error;
=======
import { OpenAI } from 'openai';
import type { VisionModel } from '@/types';

/**
 * Client for OpenRouter API.
 *
 * All methods accept `settings.openRouterApiKey` from AppSettings.
 * Methods:
 * - validateApiKey(): Promise<boolean>
 * - generateImagePrompt(imageBase64: string, customPrompt: string, modelId: string): Promise<string>
 * - getVisionModels(): Promise<VisionModel[]>
 *
 * All API calls use OpenAI's SDK but with baseURL='https://openrouter.ai/api/v1'.
 * Models fetched from /api/v1/models?format=v1 (OpenAI format) with vision capability filter.
 */
export const createOpenRouterClient = (apiKey: string) => ({
  // Validate API key by calling /key/info
  validateApiKey: async (): Promise<boolean> => {
    const client = new OpenAI({
      apiKey,
      baseURL: 'https://openrouter.ai/api/v1',
    });
    try {
      const response = await client?.chat?.completions?.create({
        model: 'openai/gpt-4o-mini', // any model works for validation
        messages: [{ role: 'user', content: '' }],
        max_tokens: 1,
        temperature: 0,
        stream: false,
      });
      return response !== null; // if no error, valid
    } catch {
      return false;
>>>>>>> 5bf5b347
    }
  },

<<<<<<< HEAD
  async getVisionModels(): Promise<VisionModel[]> {
    try {
      const response =
        await this.makeRequest<OpenRouterModelsResponse>("/models");

      if (!response?.data || !Array.isArray(response.data)) {
        console.error("Invalid response format:", response);
        throw new ApiError(
          "Invalid response format from OpenRouter API",
          undefined,
          response,
        );
      }

      const models: VisionModel[] = response.data
        .filter(
          (model: OpenRouterModelResponse): model is OpenRouterModelResponse =>
            Boolean(model?.id) && Boolean(model?.name),
        )
        .filter((model: OpenRouterModelResponse) => {
          // Vision models are identified by having a non-zero image pricing
          const hasImagePricing =
            model.pricing?.image && this.safeNumber(model.pricing.image, 0) > 0;
          return hasImagePricing;
        })
        .map(
          (model: OpenRouterModelResponse): VisionModel => ({
            id: model.id,
            name: model.name,
            description: model.description || "",
            pricing: {
              prompt: this.safeNumber(model.pricing?.prompt, 0),
              completion: this.safeNumber(model.pricing?.completion, 0),
            },
            context_length: this.safeNumber(model.context_length)
              ? Number(model.context_length)
              : undefined,
            supports_image:
              Boolean(model.supports_image) || Boolean(model.supports_vision),
            supports_vision:
              Boolean(model.supports_vision) || Boolean(model.supports_image),
          }),
        )
        .sort((a: VisionModel, b: VisionModel) => a.name.localeCompare(b.name));

      if (models.length === 0) {
        throw new ApiError(
          "No vision models found. Please check your API key and try again.",
        );
      }

      return models;
    } catch (error) {
      console.error("getVisionModels error:", error);
      if (error instanceof ApiError) {
        throw error;
      }
      throw new ApiError(
        "Failed to fetch models from OpenRouter API",
        undefined,
        error instanceof Error ? error.toString() : String(error),
      );
    }
  }

  /**
   * Calculate the cost for image processing
   * Note: Image pricing not currently tracked in VisionModel interface
   * @param _model The vision model used (unused for now)
   * @returns Cost estimate in USD (currently 0, can be enhanced later)
   */
  calculateImageCost(_model: VisionModel): number {
    // TODO: Add image pricing to VisionModel interface when needed
    // For now, image processing costs are not tracked
    return 0;
  }

  /**
   * Estimate the cost for processing text
   * @param textLength Character count of text
   * @param model The model used for completion
   * @returns Cost estimate in USD
   */
  calculateTextCost(textLength: number, model: VisionModel): number {
    const pricePerThousand = this.safeNumber(model.pricing?.completion, 0);
    // Rough estimate: ~4 characters per token
    const estimatedTokens = Math.ceil(textLength / 4);
    // pricePerThousand is USD per 1000 tokens; return proportional cost
    return (pricePerThousand * estimatedTokens) / 1000;
  }

  /**
   * Get combined total cost for a generation
   * @param model The model used
   * @param textLength Character count of generated text
   * @returns Object with individual and total costs
   */
  calculateGenerationCost(model: VisionModel, textLength: number) {
    const inputCost = this.calculateImageCost(model);
    const outputCost = this.calculateTextCost(textLength, model);
    const totalCost = inputCost + outputCost;

    return {
      inputCost,
      outputCost,
      totalCost,
    };
  }

  async generateImagePrompt(
    imageData: string,
    customPrompt: string,
    modelId: string,
  ): Promise<string> {
    try {
      const messages = [
        {
          role: "user" as const,
          content: [
            {
              type: "text" as const,
              text:
                customPrompt ||
                "Describe this image in detail and suggest a good prompt for generating similar images.",
            },
            {
              type: "image_url" as const,
              image_url: {
                url: imageData,
              },
            },
          ],
        },
      ];

      const response = await this.makeRequest<OpenRouterChatResponse>(
        "/chat/completions",
        {
          method: "POST",
          body: JSON.stringify({
            model: modelId,
            messages,
            max_tokens: 1000,
            temperature: 0.7,
          }),
        },
      );

      // Validate the response shape explicitly and include the raw payload in the ApiError for telemetry.
      if (
        !response ||
        !response.choices ||
        !Array.isArray(response.choices) ||
        response.choices.length === 0 ||
        !response.choices[0] ||
        !response.choices[0].message ||
        typeof response.choices[0].message.content !== "string"
      ) {
        throw new ApiError(
          "Invalid response format from OpenRouter API",
          undefined,
          response,
        );
      }

      return response.choices[0].message.content.trim();
    } catch (error) {
      if (error instanceof ApiError) {
        throw error; // Preserve specific ApiError with correct message and details
      }
      throw new ApiError(
        "Failed to generate prompt from image",
        undefined,
        error instanceof Error ? error.toString() : String(error),
      );
    }
  }
}

export const createOpenRouterClient = (apiKey: string): OpenRouterClient => {
  if (!apiKey || apiKey.trim().length === 0) {
    throw new ApiError("API key is required");
  }
  return new OpenRouterClient(apiKey.trim());
};

export const isValidApiKeyFormat = (apiKey: string): boolean => {
  // OpenRouter API keys typically start with 'sk-or-v1-' and are at least 20 characters
  const trimmedKey = apiKey.trim();
  return trimmedKey.length >= 20 && trimmedKey.startsWith("sk-or-v1-");
};
=======
  // Generate prompt from image using vision model
  generateImagePrompt: async (imageBase64: string, customPrompt: string, modelId: string): Promise<string> => {
    const client = new OpenAI({
      apiKey: apiKey,
      baseURL: 'https://openrouter.ai/api/v1',
    });

    const messages = [
      {
        role: 'system',
        content: customPrompt,
      },
      {
        role: 'user',
        content: [
          {
            type: 'text',
            text: 'Describe this image in detail, suggesting a good prompt for generating similar images using tools like DALL·E or Midjourney.',
          },
          {
            type: 'image_url',
            image_url: {
              url: imageBase64,
            },
          },
        ],
      },
    ];

    const result = await client.chat.completions.create({
      model: modelId,
      messages,
      max_tokens: 1000,
      temperature: 0.7,
    });

    return result.choices[0].message.content;
  },

  // Fetch vision models from OpenRouter
  getVisionModels: async (): Promise<VisionModel[]> => {
    const client = new OpenAI({
      apiKey: apiKey,
      baseURL: 'https://openrouter.ai/api/v1',
    });

    const response = await fetch(`${new OpenAI({ baseURL: 'https://openrouter.ai/api/v1' }).baseURL}/models?format=v1`, {
      headers: {
        'Authorization': `Bearer ${apiKey}`,
      },
    });
    const data: { data: any[] } = await response.json();

    return data.data.filter(
      (model: any) => model.id !== 'openai/gpt-4o-mini' && model.requires === 'vision' || model.supports === 'vision',
    ).map((model: any) => ({
      id: model.id,
      name: model.name,
      description: model.description || '',
      pricing: {
        prompt: model.context2in1 || 1, // fallback
        completion: model.completionTokenPrice || 2,
      },
    })) as VisionModel[];
  },
});

/**
 * Utility to check if api key format is valid for OpenRouter.
 * OpenRouter keys start with sk-or-v1-
 */
export const isValidApiKeyFormat = (apiKey: string) => apiKey.startsWith('sk-or-v1-');
>>>>>>> 5bf5b347
<|MERGE_RESOLUTION|>--- conflicted
+++ resolved
@@ -1,4 +1,3 @@
-<<<<<<< HEAD
 import type { VisionModel } from "@/types";
 import { ApiError } from "@/types";
 
@@ -150,7 +149,6 @@
       }
       console.error("validateApiKey error:", error);
       throw error;
-=======
 import { OpenAI } from 'openai';
 import type { VisionModel } from '@/types';
 
@@ -184,11 +182,9 @@
       return response !== null; // if no error, valid
     } catch {
       return false;
->>>>>>> 5bf5b347
     }
   },
 
-<<<<<<< HEAD
   async getVisionModels(): Promise<VisionModel[]> {
     try {
       const response =
@@ -380,7 +376,6 @@
   const trimmedKey = apiKey.trim();
   return trimmedKey.length >= 20 && trimmedKey.startsWith("sk-or-v1-");
 };
-=======
   // Generate prompt from image using vision model
   generateImagePrompt: async (imageBase64: string, customPrompt: string, modelId: string): Promise<string> => {
     const client = new OpenAI({
@@ -452,5 +447,4 @@
  * Utility to check if api key format is valid for OpenRouter.
  * OpenRouter keys start with sk-or-v1-
  */
-export const isValidApiKeyFormat = (apiKey: string) => apiKey.startsWith('sk-or-v1-');
->>>>>>> 5bf5b347
+export const isValidApiKeyFormat = (apiKey: string) => apiKey.startsWith('sk-or-v1-');