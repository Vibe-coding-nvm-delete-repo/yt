--- conflicted
+++ resolved
@@ -1,356 +1,108 @@
-import type { VisionModel } from "@/types";
-import { ApiError } from "@/types";
+import { OpenAI } from 'openai';
+import { VisionModel } from '@/types';
 
-interface OpenRouterModelResponse {
-  id: string;
-  name: string;
-  description?: string;
-  pricing?: {
-    prompt: string | number;
-    completion: string | number;
-    image?: string | number;
-  };
-  context_length?: number;
-  supports_image?: boolean;
-  supports_vision?: boolean;
-}
+/**
+ * Client for OpenRouter API.
+ *
+ * All methods accept `settings.openRouterApiKey` from AppSettings.
+ * Methods:
+ * - validateApiKey(): Promise<boolean>
+ * - generateImagePrompt(imageBase64: string, customPrompt: string, modelId: string): Promise<string>
+ * - getVisionModels(): Promise<VisionModel[]>
+ *
+ * All API calls use OpenAI's SDK but with baseURL='https://openrouter.ai/api/v1'.
+ * Models fetched from /api/v1/models?format=v1 (OpenAI format) with vision capability filter.
+ */
+export const createOpenRouterClient = (apiKey: string) => ({
+  // Validate API key by calling /key/info
+  validateApiKey: async (): Promise<boolean> => {
+    const client = new OpenAI({
+      apiKey,
+      baseURL: 'https://openrouter.ai/api/v1',
+    });
+    try {
+      const response = await client?.chat?.completions?.create({
+        model: 'openai/gpt-4o-mini', // any model works for validation
+        messages: [{ role: 'user', content: '' }],
+        max_tokens: 1,
+        temperature: 0,
+        stream: false,
+      });
+      return response !== null; // if no error, valid
+    } catch {
+      return false;
+    }
+  },
 
-interface OpenRouterModelsResponse {
-  data: OpenRouterModelResponse[];
-}
+  // Generate prompt from image using vision model
+  generateImagePrompt: async (imageBase64: string, customPrompt: string, modelId: string): Promise<string> => {
+    const client = new OpenAI({
+      apiKey: apiKey,
+      baseURL: 'https://openrouter.ai/api/v1',
+    });
 
-interface OpenRouterChatChoice {
-  message: {
-    content: string;
-  };
-}
+    const messages = [
+      {
+        role: 'system',
+        content: customPrompt,
+      },
+      {
+        role: 'user',
+        content: [
+          {
+            type: 'text',
+            text: 'Describe this image in detail, suggesting a good prompt for generating similar images using tools like DALL·E or Midjourney.',
+          },
+          {
+            type: 'image_url',
+            image_url: {
+              url: imageBase64,
+            },
+          },
+        ],
+      },
+    ];
 
-interface OpenRouterChatResponse {
-  choices: OpenRouterChatChoice[];
-}
+    const result = await client.chat.completions.create({
+      model: modelId,
+      messages,
+      max_tokens: 1000,
+      temperature: 0.7,
+    });
 
-const OPENROUTER_API_BASE = "https://openrouter.ai/api/v1";
+    return result.choices[0].message.content;
+  },
 
-export class OpenRouterClient {
-  private apiKey: string;
+  // Fetch vision models from OpenRouter
+  getVisionModels: async (): Promise<VisionModel[]> => {
+    const client = new OpenAI({
+      apiKey: apiKey,
+      baseURL: 'https://openrouter.ai/api/v1',
+    });
 
-  constructor(apiKey: string) {
-    this.apiKey = apiKey;
-  }
-
-  /**
-   * Safely convert a value to a number with proper validation
-   * @param value The value to convert
-   * @param defaultValue The default value if conversion fails
-   * @returns A valid number or the default value
-   */
-  private safeNumber(value: unknown, defaultValue: number = 0): number {
-    if (value === null || value === undefined || value === "") {
-      return defaultValue;
-    }
-
-    const num = typeof value === "string" ? parseFloat(value) : Number(value);
-
-    if (isNaN(num) || !isFinite(num)) {
-      return defaultValue;
-    }
-
-    return num;
-  }
-
-  /**
-   * Make a fetch request and parse JSON safely.
-   * On non-2xx responses, attempt to parse error JSON and throw ApiError.
-   * On successful responses, attempt to parse JSON and return it; if JSON parsing fails,
-   * throw an ApiError that includes the raw response text for debugging.
-   */
-  private async makeRequest<T>(
-    endpoint: string,
-    options: RequestInit = {},
-  ): Promise<T> {
-    const url = `${OPENROUTER_API_BASE}${endpoint}`;
-
-    const response = await fetch(url, {
-      ...options,
+    const response = await fetch(`${new OpenAI({ baseURL: 'https://openrouter.ai/api/v1' }).baseURL}/models?format=v1`, {
       headers: {
-        "Content-Type": "application/json",
-        Authorization: `Bearer ${this.apiKey}`,
-        "HTTP-Referer":
-          typeof window !== "undefined" ? window.location.origin : "",
-        "X-Title": "Image to Prompt Generator",
-        ...options.headers,
+        'Authorization': `Bearer ${apiKey}`,
       },
     });
+    const data: { data: any[] } = await response.json();
 
-    if (!response.ok) {
-      let errorData: unknown;
-      try {
-        // Try to parse structured error response
-        errorData = await response.json();
-      } catch {
-        // Fallback to raw text if JSON can't be parsed
-        try {
-          const txt = await response.text();
-          errorData = { raw: txt };
-        } catch {
-          errorData = {};
-        }
-      }
-<<<<<<< HEAD
+    return data.data.filter(
+      (model: any) => model.id !== 'openai/gpt-4o-mini' && model.requires === 'vision' || model.supports === 'vision',
+    ).map((model: any) => ({
+      id: model.id,
+      name: model.name,
+      description: model.description || '',
+      pricing: {
+        prompt: model.context2in1 || 1, // fallback
+        completion: model.completionTokenPrice || 2,
+      },
+    })) as VisionModel[];
+  },
+});
 
-      const errorMessage =
-        typeof errorData === "object" &&
-        errorData &&
-        "error" in errorData &&
-        typeof errorData.error === "object" &&
-        errorData.error &&
-        "message" in errorData.error &&
-        typeof errorData.error.message === "string"
-          ? errorData.error.message
-          : `HTTP ${response.status}: ${response.statusText}`;
-
-      throw new ApiError(errorMessage, response.status.toString(), errorData);
-=======
-      
-      // Derive a helpful error message from structured error payloads when possible
-      let errorMessage = `HTTP ${response.status}: ${response.statusText}`;
-      if (typeof errorData === 'object' && errorData !== null) {
-        const ed = errorData as Record<string, unknown>;
-        if ('error' in ed && typeof ed.error === 'object' && ed.error !== null) {
-          const nested = ed.error as Record<string, unknown>;
-          if ('message' in nested && typeof nested.message === 'string') {
-            errorMessage = nested.message;
-          }
-        }
-      }
-
-      throw new ApiError(
-        errorMessage,
-        response.status.toString(),
-        errorData
-      );
->>>>>>> 868dc4af
-    }
-
-    // Attempt to parse JSON for successful responses, but surface a helpful ApiError if parsing fails.
-    try {
-      const parsed = await response.json();
-      return parsed as T;
-    } catch (parseErr) {
-      // Try to capture raw text for debugging
-      let raw: string | null = null;
-      try {
-        raw = await response.text();
-      } catch {
-        raw = null;
-      }
-      throw new ApiError(
-        'Failed to parse response JSON from OpenRouter API',
-        response.status.toString(),
-        { parseError: String(parseErr), raw }
-      );
-    }
-  }
-
-  async validateApiKey(): Promise<boolean> {
-    try {
-      await this.makeRequest("/models", { method: "GET" });
-      return true;
-    } catch (error) {
-      if (
-        error instanceof ApiError &&
-        (error.code === "401" || error.code === "403")
-      ) {
-        return false;
-      }
-      console.error("validateApiKey error:", error);
-      throw error;
-    }
-  }
-
-  async getVisionModels(): Promise<VisionModel[]> {
-    try {
-      const response =
-        await this.makeRequest<OpenRouterModelsResponse>("/models");
-
-      if (!response?.data || !Array.isArray(response.data)) {
-<<<<<<< HEAD
-        console.error("Invalid response format:", response);
-        throw new ApiError("Invalid response format from OpenRouter API");
-=======
-        console.error('Invalid response format:', response);
-        throw new ApiError('Invalid response format from OpenRouter API', undefined, response);
->>>>>>> 868dc4af
-      }
-
-      const models: VisionModel[] = response.data
-        .filter(
-          (model: OpenRouterModelResponse): model is OpenRouterModelResponse =>
-            Boolean(model?.id) && Boolean(model?.name),
-        )
-        .filter((model: OpenRouterModelResponse) => {
-          // Vision models are identified by having a non-zero image pricing
-          const hasImagePricing =
-            model.pricing?.image && this.safeNumber(model.pricing.image, 0) > 0;
-          return hasImagePricing;
-        })
-        .map(
-          (model: OpenRouterModelResponse): VisionModel => ({
-            id: model.id,
-            name: model.name,
-            description: model.description || "",
-            pricing: {
-              prompt: this.safeNumber(model.pricing?.prompt, 0),
-              completion: this.safeNumber(model.pricing?.completion, 0),
-            },
-            context_length: this.safeNumber(model.context_length)
-              ? Number(model.context_length)
-              : undefined,
-            supports_image:
-              Boolean(model.supports_image) || Boolean(model.supports_vision),
-            supports_vision:
-              Boolean(model.supports_vision) || Boolean(model.supports_image),
-          }),
-        )
-        .sort((a: VisionModel, b: VisionModel) => a.name.localeCompare(b.name));
-
-      if (models.length === 0) {
-        throw new ApiError(
-          "No vision models found. Please check your API key and try again.",
-        );
-      }
-
-      return models;
-    } catch (error) {
-      console.error("getVisionModels error:", error);
-      if (error instanceof ApiError) {
-        throw error;
-      }
-<<<<<<< HEAD
-      throw new ApiError("Failed to fetch models from OpenRouter API");
-=======
-      throw new ApiError('Failed to fetch models from OpenRouter API', undefined, error instanceof Error ? error.toString() : String(error));
->>>>>>> 868dc4af
-    }
-  }
-
-  /**
-   * Calculate the cost for image processing
-   * Note: Image pricing not currently tracked in VisionModel interface
-   * @param _model The vision model used (unused for now)
-   * @returns Cost estimate in USD (currently 0, can be enhanced later)
-   */
-  calculateImageCost(model: VisionModel): number {
-    // TODO: Add image pricing to VisionModel interface when needed
-    // For now, image processing costs are not tracked
-    return 0;
-  }
-
-  /**
-   * Estimate the cost for processing text
-   * @param textLength Character count of text
-   * @param model The model used for completion
-   * @returns Cost estimate in USD
-   */
-  calculateTextCost(textLength: number, model: VisionModel): number {
-    const pricePerThousand = this.safeNumber(model.pricing?.completion, 0);
-    // Rough estimate: ~4 characters per token
-    const estimatedTokens = Math.ceil(textLength / 4);
-    // pricePerThousand is USD per 1000 tokens; return proportional cost
-    return (pricePerThousand * estimatedTokens) / 1000;
-  }
-
-  /**
-   * Get combined total cost for a generation
-   * @param model The model used
-   * @param textLength Character count of generated text
-   * @returns Object with individual and total costs
-   */
-  calculateGenerationCost(model: VisionModel, textLength: number) {
-    const inputCost = this.calculateImageCost(model);
-    const outputCost = this.calculateTextCost(textLength, model);
-    const totalCost = inputCost + outputCost;
-
-    return {
-      inputCost,
-      outputCost,
-      totalCost,
-    };
-  }
-
-  async generateImagePrompt(
-    imageData: string,
-    customPrompt: string,
-    modelId: string,
-  ): Promise<string> {
-    try {
-      const messages = [
-        {
-          role: "user" as const,
-          content: [
-            {
-              type: "text" as const,
-              text:
-                customPrompt ||
-                "Describe this image in detail and suggest a good prompt for generating similar images.",
-            },
-            {
-              type: "image_url" as const,
-              image_url: {
-                url: imageData,
-              },
-            },
-          ],
-        },
-      ];
-
-      const response = await this.makeRequest<OpenRouterChatResponse>(
-        "/chat/completions",
-        {
-          method: "POST",
-          body: JSON.stringify({
-            model: modelId,
-            messages,
-            max_tokens: 1000,
-            temperature: 0.7,
-          }),
-        },
-      );
-
-<<<<<<< HEAD
-      if (!response.choices || !response.choices[0]?.message?.content) {
-        throw new ApiError("Invalid response format from OpenRouter API");
-=======
-      // Validate the response shape explicitly and include the raw payload in the ApiError for telemetry.
-      if (!response || !response.choices || !Array.isArray(response.choices) || response.choices.length === 0 ||
-          !response.choices[0] || !response.choices[0].message || typeof response.choices[0].message.content !== 'string') {
-        throw new ApiError('Invalid response format from OpenRouter API', undefined, response);
->>>>>>> 868dc4af
-      }
-
-      return response.choices[0].message.content.trim();
-    } catch (error) {
-      if (error instanceof ApiError) {
-        throw error;  // Preserve specific ApiError with correct message and details
-      }
-<<<<<<< HEAD
-      throw new ApiError("Failed to generate prompt from image");
-=======
-      throw new ApiError('Failed to generate prompt from image', undefined, error instanceof Error ? error.toString() : String(error));
->>>>>>> 868dc4af
-    }
-  }
-}
-
-export const createOpenRouterClient = (apiKey: string): OpenRouterClient => {
-  if (!apiKey || apiKey.trim().length === 0) {
-    throw new ApiError("API key is required");
-  }
-  return new OpenRouterClient(apiKey.trim());
-};
-
-export const isValidApiKeyFormat = (apiKey: string): boolean => {
-  // OpenRouter API keys typically start with 'sk-or-v1-' and are at least 20 characters
-  const trimmedKey = apiKey.trim();
-  return trimmedKey.length >= 20 && trimmedKey.startsWith("sk-or-v1-");
-};+/**
+ * Utility to check if api key format is valid for OpenRouter.
+ * OpenRouter keys start with sk-or-v1-
+ */
+export const isValidApiKeyFormat = (apiKey: string) => apiKey.startsWith('sk-or-v1-');