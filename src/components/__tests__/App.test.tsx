--- conflicted
+++ resolved
@@ -10,38 +10,12 @@
   test("renders main landmark and tabs", () => {
     render(<App />);
     expect(screen.getByRole("main")).toBeInTheDocument();
-<<<<<<< HEAD
     expect(screen.getByRole("tablist")).toBeInTheDocument();
-=======
-
-    // Check if tab navigation is present
-    expect(screen.getByRole("banner")).toBeInTheDocument();
->>>>>>> 361c8405
   });
 
   test("shows Image to Prompt content by default", () => {
     render(<App />);
-<<<<<<< HEAD
     const nodes = screen.getAllByText(/Image to Prompt/i);
     expect(nodes.length).toBeGreaterThan(0);
-=======
-
-    // Check if ImageToPromptTab content is visible (getAllByText since multiple instances)
-    expect(screen.getAllByText(/Image to Prompt/i).length).toBeGreaterThan(0);
-  });
-
-  test("renders with ErrorBoundary fallback", () => {
-    const MockErrorComponent = () => {
-      throw new Error("Test error");
-    };
-
-    render(
-      <ErrorBoundary>
-        <MockErrorComponent />
-      </ErrorBoundary>,
-    );
-
-    expect(screen.getByText(/Something went wrong/i)).toBeInTheDocument();
->>>>>>> 361c8405
   });
 });