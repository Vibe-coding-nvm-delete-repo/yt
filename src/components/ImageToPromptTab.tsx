--- conflicted
+++ resolved
@@ -6,24 +6,12 @@
 import { imageStateStorage } from "@/lib/storage";
 import { calculateDetailedCost } from "@/lib/cost";
 import { normalizeToApiError } from "@/lib/errorUtils";
-<<<<<<< HEAD
-=======
-import { usageStorage } from "@/lib/usage";
-import { historyStorage } from "@/lib/historyStorage";
-import type { UsageEntry } from "@/types/usage";
-import type { HistoryEntry } from "@/types/history";
->>>>>>> 15527c8d
 import {
   AlertCircle,
   Image as ImageIcon,
   Loader2,
-<<<<<<< HEAD
   Calculator,
   DollarSign,
-=======
-  Check,
-  Copy,
->>>>>>> 15527c8d
 } from "lucide-react";
 import Image from "next/image";
 import { RatingWidget } from "@/components/RatingWidget";
@@ -32,7 +20,6 @@
   settings: AppSettings;
 }
 
-<<<<<<< HEAD
 interface ModelResult {
   id: string; // Stable ID for this result (used for ratings)
   modelId: string;
@@ -47,8 +34,6 @@
   error: string | null;
 }
 
-=======
->>>>>>> 15527c8d
 export const ImageToPromptTab: React.FC<ImageToPromptTabProps> = ({
   settings,
 }) => {
@@ -59,11 +44,7 @@
   const [modelResults, setModelResults] = useState<ModelResult[]>([]);
   const [isGenerating, setIsGenerating] = useState(false);
   const [errorMessage, setErrorMessage] = useState<string | null>(null);
-<<<<<<< HEAD
   const [sessionId] = useState<string>(() => `session-${Date.now()}`); // Stable session ID for ratings
-=======
-  const [copiedPromptId, setCopiedPromptId] = useState<string | null>(null);
->>>>>>> 15527c8d
   const fileInputRef = useRef<HTMLInputElement | null>(null);
   const dropZoneRef = useRef<HTMLDivElement | null>(null);
 
@@ -232,7 +213,6 @@
     [],
   );
 
-<<<<<<< HEAD
   const estimateImageTokens = useCallback((imageDataUrl: string): number => {
     // Rough estimation: base64 image size / 4 * 0.75 (typical compression)
     // This is an approximation - actual token count varies by model
@@ -247,8 +227,6 @@
     return Math.ceil(text.length / 4);
   }, []);
 
-=======
->>>>>>> 15527c8d
   const handleFileInput = useCallback(
     async (e: React.ChangeEvent<HTMLInputElement>) => {
       const file = e.target.files?.[0];
@@ -272,13 +250,8 @@
           file.type,
         );
         // Reset results when new image is uploaded
-<<<<<<< HEAD
         setModelResults((prev) =>
           prev.map((r) => ({
-=======
-        setModelResults((prev) => {
-          const resetResults = prev.map((r) => ({
->>>>>>> 15527c8d
             ...r,
             prompt: null,
             cost: null,
@@ -287,16 +260,8 @@
             inputCost: null,
             outputCost: null,
             error: null,
-<<<<<<< HEAD
           })),
         );
-=======
-          }));
-          // Persist reset results
-          imageStateStorage.saveModelResults(resetResults);
-          return resetResults;
-        });
->>>>>>> 15527c8d
       } catch (error) {
         console.error("Failed to read file:", error);
         setErrorMessage("Failed to read file. Please try again.");
@@ -331,13 +296,8 @@
           file.type,
         );
         // Reset results when new image is uploaded
-<<<<<<< HEAD
         setModelResults((prev) =>
           prev.map((r) => ({
-=======
-        setModelResults((prev) => {
-          const resetResults = prev.map((r) => ({
->>>>>>> 15527c8d
             ...r,
             prompt: null,
             cost: null,
@@ -346,16 +306,8 @@
             inputCost: null,
             outputCost: null,
             error: null,
-<<<<<<< HEAD
           })),
         );
-=======
-          }));
-          // Persist reset results
-          imageStateStorage.saveModelResults(resetResults);
-          return resetResults;
-        });
->>>>>>> 15527c8d
       } catch (error) {
         console.error("Failed to read file:", error);
         setErrorMessage("Failed to read file. Please try again.");
@@ -420,22 +372,15 @@
           (m) => m.id === result.modelId,
         );
 
-<<<<<<< HEAD
         // Calculate detailed costs
         const inputTokens = estimateImageTokens(uploadedImage.preview);
         const outputTokens = estimateTextTokens(prompt);
 
-=======
-        // Calculate detailed costs using proper function
-        let inputTokens = 0;
-        let outputTokens = 0;
->>>>>>> 15527c8d
         let inputCost = 0;
         let outputCost = 0;
         let totalCost = 0;
 
         if (model) {
-<<<<<<< HEAD
           const costObj = calculateGenerationCost(model, prompt.length);
           totalCost = costObj ? costObj.totalCost : 0;
 
@@ -446,18 +391,6 @@
             inputCost = (inputTokens * inputPrice) / 1000000; // Convert from per-1M tokens
             outputCost = (outputTokens * outputPrice) / 1000000;
           }
-=======
-          const costDetails = calculateDetailedCost(
-            model,
-            uploadedImage.preview,
-            prompt,
-          );
-          inputTokens = costDetails.inputTokens;
-          outputTokens = costDetails.outputTokens;
-          inputCost = costDetails.inputCost;
-          outputCost = costDetails.outputCost;
-          totalCost = costDetails.totalCost;
->>>>>>> 15527c8d
         }
 
         // Update this specific result (thread-safe with functional update)
@@ -536,7 +469,6 @@
     await Promise.all(promises);
 
     setIsGenerating(false);
-<<<<<<< HEAD
   }, [
     settings,
     uploadedImage,
@@ -544,11 +476,6 @@
     estimateImageTokens,
     estimateTextTokens,
   ]);
-=======
-    // Persist generation completion status
-    imageStateStorage.saveGenerationStatus(false);
-  }, [settings, uploadedImage, modelResults]);
->>>>>>> 15527c8d
 
   const formatCost = useCallback((cost: number | null): string => {
     if (cost === null || cost === 0) return "$0.00";
@@ -724,7 +651,6 @@
               {modelResults.length}
             </span>
           </div>
-<<<<<<< HEAD
 
           <div className="grid grid-cols-1 md:grid-cols-3 gap-4">
             <div className="text-center p-3 bg-white dark:bg-gray-800 rounded-lg border">
@@ -756,15 +682,6 @@
                 {formatCost(totalCostAllModels)}
               </div>
             </div>
-=======
-          <div className="flex items-center gap-2">
-            <span className="text-gray-500 dark:text-gray-400">
-              Total Cost:
-            </span>
-            <span className="font-semibold text-green-600 dark:text-green-400">
-              {formatCost(totalCostAllModels)}
-            </span>
->>>>>>> 15527c8d
           </div>
         </div>
       )}
@@ -787,7 +704,6 @@
                 </div>
               </div>
 
-<<<<<<< HEAD
               {/* Detailed Metrics - Always Visible */}
               <div className="mb-4 p-3 bg-gray-50 dark:bg-gray-700 rounded-lg border">
                 <div className="flex items-center mb-2">
@@ -844,35 +760,6 @@
                       {formatCost(result.cost)}
                     </span>
                   </div>
-=======
-              {/* Cost Breakdown */}
-              <div className="p-4 space-y-3 border-b border-gray-200 dark:border-gray-700">
-                <div className="flex justify-between text-xs">
-                  <span className="text-gray-500 dark:text-gray-400">
-                    Input Tokens
-                  </span>
-                  <span className="font-medium text-gray-900 dark:text-white">
-                    {formatTokens(result.inputTokens)}
-                  </span>
-                </div>
-
-                <div className="flex justify-between text-xs">
-                  <span className="text-gray-500 dark:text-gray-400">
-                    Output Tokens
-                  </span>
-                  <span className="font-medium text-gray-900 dark:text-white">
-                    {formatTokens(result.outputTokens)}
-                  </span>
-                </div>
-
-                <div className="flex justify-between text-xs">
-                  <span className="text-gray-500 dark:text-gray-400">
-                    Input Cost
-                  </span>
-                  <span className="font-medium text-blue-600 dark:text-blue-400">
-                    {formatCost(result.inputCost)}
-                  </span>
->>>>>>> 15527c8d
                 </div>
 
                 <div className="flex justify-between text-xs">
@@ -892,7 +779,6 @@
                     {formatCost(result.cost)}
                   </span>
                 </div>
-<<<<<<< HEAD
               )}
 
               {result.prompt && !result.isProcessing && (
@@ -920,17 +806,6 @@
                   />
                 </>
               )}
-=======
-              </div>
-
-              {/* Output Section */}
-              <div className="flex-1 flex flex-col min-h-0">
-                {result.isProcessing && (
-                  <div className="flex-1 flex items-center justify-center">
-                    <Loader2 className="h-6 w-6 animate-spin text-blue-600 dark:text-blue-400" />
-                  </div>
-                )}
->>>>>>> 15527c8d
 
                 {result.error && (
                   <div className="flex-1 p-4">
