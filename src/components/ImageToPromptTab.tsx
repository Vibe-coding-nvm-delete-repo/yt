"use client";

import React, { useState, useRef, useCallback, useEffect } from "react";
import type { AppSettings, VisionModel } from "@/types";
import { createOpenRouterClient } from "@/lib/openrouter";
import { imageStateStorage } from "@/lib/storage";
import calculateGenerationCost from "@/lib/cost";
import { normalizeToApiError } from "@/lib/errorUtils";
import { AlertCircle, Image as ImageIcon, Loader2 } from "lucide-react";
import Image from "next/image";

interface ImageToPromptTabProps {
  settings: AppSettings;
}

interface ModelResult {
  modelId: string;
  modelName: string;
  prompt: string | null;
  cost: number | null;
  isProcessing: boolean;
  error: string | null;
}

export const ImageToPromptTab: React.FC<ImageToPromptTabProps> = ({
  settings,
}) => {
  const [uploadedImage, setUploadedImage] = useState<{
    file: File;
    preview: string;
  } | null>(null);
  const [modelResults, setModelResults] = useState<ModelResult[]>([]);
  const [isGenerating, setIsGenerating] = useState(false);
  const [errorMessage, setErrorMessage] = useState<string | null>(null);
  const fileInputRef = useRef<HTMLInputElement | null>(null);
  const dropZoneRef = useRef<HTMLDivElement | null>(null);

  // Initialize model results when settings change
  useEffect(() => {
    if (
      settings.selectedVisionModels &&
      settings.selectedVisionModels.length > 0
    ) {
      const results: ModelResult[] = settings.selectedVisionModels.map(
        (modelId) => {
          const model = settings.availableModels.find((m) => m.id === modelId);
          return {
            modelId,
            modelName: model?.name || modelId,
            prompt: null,
            cost: null,
            isProcessing: false,
            error: null,
          };
        },
      );
      setModelResults(results);
    }
  }, [settings.selectedVisionModels, settings.availableModels]);

  // Load persisted image on mount
  useEffect(() => {
    const persisted = imageStateStorage.getImageState();
    if (persisted && persisted.preview) {
      setUploadedImage({
        file: null as any, // We don't have the file object from storage
        preview: persisted.preview,
      });
    }
  }, []);

  const validateFile = useCallback((file: File): string | null => {
    const allowedTypes = [
      "image/jpeg",
      "image/jpg",
      "image/png",
      "image/webp",
      "image/gif",
    ];
    if (!allowedTypes.includes(file.type)) {
      return "Invalid file type. Please upload a JPEG, PNG, WebP, or GIF image.";
    }
    const maxSize = 10 * 1024 * 1024; // 10MB
    if (file.size > maxSize) {
      return "File size too large. Please upload an image smaller than 10MB.";
    }
    return null;
  }, []);

  const readFileAsDataURL = useCallback(
    (file: File): Promise<string> =>
      new Promise((resolve, reject) => {
        const reader = new FileReader();
        reader.onload = (e) => {
          if (e.target?.result) resolve(e.target.result as string);
          else reject(new Error("Failed to read file"));
        };
        reader.onerror = () => reject(new Error("Failed to read file"));
        reader.readAsDataURL(file);
      }),
    [],
  );

  const handleFileInput = useCallback(
    async (e: React.ChangeEvent<HTMLInputElement>) => {
      const file = e.target.files?.[0];
      if (!file) return;

      setErrorMessage(null);
      const validationError = validateFile(file);
      if (validationError) {
        setErrorMessage(validationError);
        return;
      }

      try {
        const preview = await readFileAsDataURL(file);
        setUploadedImage({ file, preview });
        // Save to storage
        imageStateStorage.saveUploadedImage(
          preview,
          file.name,
          file.size,
          file.type,
        );
        // Reset results when new image is uploaded
        setModelResults((prev) =>
          prev.map((r) => ({ ...r, prompt: null, cost: null, error: null })),
        );
      } catch (error) {
        console.error("Failed to read file:", error);
        setErrorMessage("Failed to read file. Please try again.");
      }

      e.target.value = "";
    },
    [validateFile, readFileAsDataURL],
  );

  const handleDrop = useCallback(
    async (e: React.DragEvent<HTMLDivElement>) => {
      e.preventDefault();
      const file = e.dataTransfer.files?.[0];
      if (!file) return;

      setErrorMessage(null);
      const validationError = validateFile(file);
      if (validationError) {
        setErrorMessage(validationError);
        return;
      }

      try {
        const preview = await readFileAsDataURL(file);
        setUploadedImage({ file, preview });
        // Save to storage
        imageStateStorage.saveUploadedImage(
          preview,
          file.name,
          file.size,
          file.type,
        );
        // Reset results when new image is uploaded
        setModelResults((prev) =>
          prev.map((r) => ({ ...r, prompt: null, cost: null, error: null })),
        );
      } catch (error) {
        console.error("Failed to read file:", error);
        setErrorMessage("Failed to read file. Please try again.");
      }
    },
    [validateFile, readFileAsDataURL],
  );

  const handleDragOver = useCallback((e: React.DragEvent<HTMLDivElement>) => {
    e.preventDefault();
  }, []);

  const generatePrompts = useCallback(async () => {
    if (!settings.isValidApiKey) {
      setErrorMessage("Please set a valid API key in Settings.");
      return;
    }

    if (!uploadedImage) {
      setErrorMessage("Please upload an image first.");
      return;
    }

    if (
      !settings.selectedVisionModels ||
      settings.selectedVisionModels.length === 0
    ) {
      setErrorMessage("Please select at least one vision model in Settings.");
      return;
    }

    setIsGenerating(true);
    setErrorMessage(null);

    // Process each model sequentially
    for (let i = 0; i < modelResults.length; i++) {
      const result = modelResults[i];

      // Mark as processing
      setModelResults((prev) =>
        prev.map((r, idx) =>
          idx === i ? { ...r, isProcessing: true, error: null } : r,
        ),
      );

      try {
        const client = createOpenRouterClient(settings.openRouterApiKey);
        const prompt = await client.generateImagePrompt(
          uploadedImage.preview,
          settings.customPrompt,
          result.modelId,
        );

        const model = settings.availableModels.find(
          (m) => m.id === result.modelId,
        );
        const costObj = model
          ? calculateGenerationCost(model, prompt.length)
          : null;
        const totalCost = costObj ? costObj.totalCost : null;

        // Update result
        setModelResults((prev) =>
          prev.map((r, idx) =>
            idx === i
              ? {
                  ...r,
                  prompt,
                  cost: totalCost,
                  isProcessing: false,
                  error: null,
                }
              : r,
          ),
        );
      } catch (error) {
        const apiErr = normalizeToApiError(error);
        setModelResults((prev) =>
          prev.map((r, idx) =>
            idx === i
              ? {
                  ...r,
                  isProcessing: false,
                  error: apiErr.message,
                }
              : r,
          ),
        );
<<<<<<< HEAD
        const modelInfo = settings.availableModels.find(m => m.id === img.assignedModelId);
        const costObj = modelInfo ? calculateGenerationCost(modelInfo, prompt.length) : null;
        const cost = costObj ? costObj.totalCost : null;

        setImages(prev => prev.map(it => it.id === img.id ? {
          ...it,
          processingStatus: 'done',
          generatedPrompt: prompt,
          cost,
        } : it));

        return { prompt, cost };
      } catch (err) {
        const apiErr = normalizeToApiError(err);
        setErrorMessage(apiErr.message);
        return { prompt: null, cost: null };
      }
    });

    try {
      const onProgress = (completed: number) => {
        setProcessedCount(completed);
      };
      await runWithConcurrency(tasks, { concurrency: 2, onProgress, signal: batchAbortRef.current!.signal });
      // persist results if needed
    } catch (err) {
      const e = err as { name?: string } | null;
      if (e && e.name === 'AbortError') {
        setErrorMessage('Batch cancelled.');
      } else {
        setErrorMessage('Generation failed.');
=======
>>>>>>> 23f17bdf
      }
    }

    setIsGenerating(false);
  }, [settings, uploadedImage, modelResults]);

  const formatCost = useCallback((cost: number | null): string => {
    if (cost === null) return "$0.000000";
    return `$${cost.toFixed(6)}`;
  }, []);

  return (
    <div className="space-y-6">
      <h1 className="text-2xl font-bold text-gray-900 dark:text-white mb-6">
        Image to Prompt
      </h1>

      {!settings.isValidApiKey && (
        <div className="p-4 bg-yellow-50 dark:bg-yellow-900/20 border border-yellow-200 dark:border-yellow-800 rounded-lg">
          <div className="flex items-center">
            <AlertCircle className="h-5 w-5 text-yellow-600 dark:text-yellow-400 mr-3" />
            <div>
              <h2 className="text-sm font-medium text-yellow-800 dark:text-yellow-300">
                API Key Required
              </h2>
              <p className="text-sm text-yellow-700 dark:text-yellow-400 mt-1">
                Please add and validate your OpenRouter API key in the Settings
                tab.
              </p>
            </div>
          </div>
        </div>
      )}

      {(!settings.selectedVisionModels ||
        settings.selectedVisionModels.length === 0) && (
        <div className="p-4 bg-blue-50 dark:bg-blue-900/20 border border-blue-200 dark:border-blue-800 rounded-lg">
          <div className="flex items-center">
            <AlertCircle className="h-5 w-5 text-blue-600 dark:text-blue-400 mr-3" />
            <div>
              <h2 className="text-sm font-medium text-blue-800 dark:text-blue-300">
                No Models Selected
              </h2>
              <p className="text-sm text-blue-700 dark:text-blue-400 mt-1">
                Please select up to 5 vision models in the Settings tab.
              </p>
            </div>
          </div>
        </div>
      )}

      {/* Drag and Drop Zone */}
      <div>
        <div className="flex items-center mb-3">
          <ImageIcon className="mr-2 h-5 w-5 text-gray-700 dark:text-gray-300" />
          <h2 className="text-lg font-semibold text-gray-900 dark:text-white">
            Upload Image
          </h2>
        </div>

        {!uploadedImage ? (
          <div
            ref={dropZoneRef}
            onDragOver={handleDragOver}
            onDrop={handleDrop}
            onClick={() => fileInputRef.current?.click()}
            className="border-2 border-dashed border-gray-300 dark:border-gray-600 rounded-lg p-12 text-center cursor-pointer hover:border-blue-500 dark:hover:border-blue-400 transition-colors bg-gray-50 dark:bg-gray-800"
            role="button"
            tabIndex={0}
          >
            <ImageIcon className="mx-auto h-16 w-16 text-gray-400 dark:text-gray-500 mb-4" />
            <p className="text-lg text-gray-700 dark:text-gray-300 mb-2">
              Drop your image here or click to browse
            </p>
            <p className="text-sm text-gray-500 dark:text-gray-400">
              Supports JPEG, PNG, WebP, and GIF (max 10MB)
            </p>
            <input
              ref={fileInputRef}
              type="file"
              accept="image/*"
              className="hidden"
              onChange={handleFileInput}
            />
          </div>
        ) : (
          <div className="relative rounded-lg overflow-hidden border border-gray-300 dark:border-gray-600 bg-gray-100 dark:bg-gray-800">
            <div className="w-full max-h-[600px] flex items-center justify-center p-4">
              <Image
                src={uploadedImage.preview}
                alt="Uploaded preview"
                width={800}
                height={600}
                className="max-w-full h-auto object-contain rounded"
                unoptimized
              />
            </div>
            <button
              onClick={() => {
                setUploadedImage(null);
                imageStateStorage.clearImageState();
                setModelResults((prev) =>
                  prev.map((r) => ({
                    ...r,
                    prompt: null,
                    cost: null,
                    error: null,
                  })),
                );
              }}
              className="absolute top-4 right-4 p-2 bg-red-600 text-white rounded-full hover:bg-red-700 transition-colors"
              aria-label="Remove image"
            >
              <ImageIcon className="h-5 w-5" />
            </button>
          </div>
        )}

        {errorMessage && (
          <div className="mt-3 p-3 bg-red-50 dark:bg-red-900/20 border border-red-200 dark:border-red-800 rounded-lg">
            <p className="text-sm text-red-600 dark:text-red-400">
              {errorMessage}
            </p>
          </div>
        )}
      </div>

      {/* Generate Button */}
      {uploadedImage && modelResults.length > 0 && (
        <div className="flex justify-center">
          <button
            onClick={generatePrompts}
            disabled={isGenerating || !settings.isValidApiKey}
            className="px-8 py-3 bg-blue-600 text-white rounded-lg hover:bg-blue-700 disabled:opacity-50 disabled:cursor-not-allowed transition-colors font-medium text-lg"
          >
            {isGenerating ? "Generating..." : "Generate"}
          </button>
        </div>
      )}

      {/* Model Results */}
      {modelResults.length > 0 && (
        <div className="space-y-4">
          {modelResults.map((result, index) => (
            <div
              key={result.modelId}
              className="p-4 border border-gray-300 dark:border-gray-600 rounded-lg bg-white dark:bg-gray-800"
            >
              <div className="flex items-center justify-between mb-3">
                <h3 className="font-semibold text-gray-900 dark:text-white">
                  {result.modelName}
                </h3>
                {result.cost !== null && (
                  <span className="text-sm font-medium text-green-600 dark:text-green-400">
                    Cost: {formatCost(result.cost)}
                  </span>
                )}
              </div>

              {result.isProcessing && (
                <div className="flex items-center justify-center py-8">
                  <Loader2 className="h-8 w-8 animate-spin text-blue-600 dark:text-blue-400" />
                  <span className="ml-3 text-gray-600 dark:text-gray-400">
                    Processing...
                  </span>
                </div>
<<<<<<< HEAD
                <div className="mt-3">
                  <label className="block text-xs">Model</label>
                  <select value={img.assignedModelId} onChange={(e) => handleSelectModelForImage(img.id, e.target.value)} className="w-full p-2 border rounded">
                    {(() => {
                      const list = settings.availableModels || [];
                      const pinnedSet = new Set(settings.pinnedModels || []);
                      const pinned = list.filter(m => pinnedSet.has(m.id));
                      const other = list.filter(m => !pinnedSet.has(m.id));
                      return [...pinned, ...other].map(m => (
                        <option key={m.id} value={m.id}>{m.name}</option>
                      ));
                    })()}
                  </select>
=======
              )}

              {result.error && (
                <div className="p-3 bg-red-50 dark:bg-red-900/20 border border-red-200 dark:border-red-800 rounded">
                  <p className="text-sm text-red-600 dark:text-red-400">
                    {result.error}
                  </p>
>>>>>>> 23f17bdf
                </div>
              )}

              {result.prompt && !result.isProcessing && (
                <div className="p-3 bg-gray-50 dark:bg-gray-700 rounded border border-gray-200 dark:border-gray-600">
                  <p className="text-sm text-gray-900 dark:text-white whitespace-pre-wrap">
                    {result.prompt}
                  </p>
                </div>
              )}

              {!result.isProcessing && !result.prompt && !result.error && (
                <div className="p-3 bg-gray-50 dark:bg-gray-700 rounded border border-gray-200 dark:border-gray-600">
                  <p className="text-sm text-gray-500 dark:text-gray-400 italic">
                    Waiting to generate...
                  </p>
                </div>
              )}
            </div>
          ))}
        </div>
      )}
    </div>
  );
};

export default ImageToPromptTab;<|MERGE_RESOLUTION|>--- conflicted
+++ resolved
@@ -252,7 +252,6 @@
               : r,
           ),
         );
-<<<<<<< HEAD
         const modelInfo = settings.availableModels.find(m => m.id === img.assignedModelId);
         const costObj = modelInfo ? calculateGenerationCost(modelInfo, prompt.length) : null;
         const cost = costObj ? costObj.totalCost : null;
@@ -284,8 +283,6 @@
         setErrorMessage('Batch cancelled.');
       } else {
         setErrorMessage('Generation failed.');
-=======
->>>>>>> 23f17bdf
       }
     }
 
@@ -452,7 +449,6 @@
                     Processing...
                   </span>
                 </div>
-<<<<<<< HEAD
                 <div className="mt-3">
                   <label className="block text-xs">Model</label>
                   <select value={img.assignedModelId} onChange={(e) => handleSelectModelForImage(img.id, e.target.value)} className="w-full p-2 border rounded">
@@ -466,7 +462,6 @@
                       ));
                     })()}
                   </select>
-=======
               )}
 
               {result.error && (
@@ -474,7 +469,6 @@
                   <p className="text-sm text-red-600 dark:text-red-400">
                     {result.error}
                   </p>
->>>>>>> 23f17bdf
                 </div>
               )}
 
