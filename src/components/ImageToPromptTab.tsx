--- conflicted
+++ resolved
@@ -302,7 +302,6 @@
 
           // Calculate input/output costs based on model pricing
           if (model.pricing) {
-<<<<<<< HEAD
             const inputPrice =
               typeof model.pricing.prompt === "number"
                 ? model.pricing.prompt
@@ -311,12 +310,6 @@
               typeof model.pricing.completion === "number"
                 ? model.pricing.completion
                 : parseFloat(String(model.pricing.completion || "0"));
-=======
-            const inputPrice = parseFloat(String(model.pricing.prompt || "0"));
-            const outputPrice = parseFloat(
-              String(model.pricing.completion || "0"),
-            );
->>>>>>> c2dedeeb
             inputCost = (inputTokens * inputPrice) / 1000000; // Convert from per-1M tokens
             outputCost = (outputTokens * outputPrice) / 1000000;
           }
