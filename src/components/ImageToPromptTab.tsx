--- conflicted
+++ resolved
@@ -37,8 +37,6 @@
 
   // Abort controller for the current batch run (allows cancel all)
   const batchAbortRef = useRef<AbortController | null>(null);
-
-  // Processing mode: single (legacy) or multi (new)
 
   // Load persisted image batch history preview if any (keep UX simple)
   useEffect(() => {
@@ -174,7 +172,6 @@
     imageStateStorage.clearImageState();
   };
 
-<<<<<<< HEAD
   const generateBatch = useCallback(async () => {
     if (!settings.isValidApiKey) {
       setErrorMessage('Please set a valid API key in Settings.');
@@ -333,178 +330,6 @@
     } catch (err) {
       const msg = err instanceof Error ? err.message : 'Failed';
       setImages(prev => prev.map(it => it.id === imageId ? { ...it, processingStatus: 'error', processingError: msg } : it));
-=======
-
-  // Handle click anywhere in drop zone to trigger file input
-  const handleDropZoneClick = useCallback(() => {
-    if (fileInputRef.current && !uploadState.isUploading) {
-      fileInputRef.current.click();
-    }
-  }, [uploadState.isUploading]);
-
-  const generatePrompt = useCallback(async () => {
-    if (!uploadState.preview || !settings.isValidApiKey) {
-      setGenerationState(prev => ({
-        ...prev,
-        error: 'Please ensure you have a valid API key and uploaded an image.',
-      }));
-      return;
-    }
-
-    // Build the list of models to run: always include selectedModel (if any) + checkedModels
-    const modelsToRun = new Set<string>();
-    if (settings.selectedModel) {
-      modelsToRun.add(settings.selectedModel);
-    }
-    checkedModels.forEach(id => modelsToRun.add(id));
-
-    if (modelsToRun.size === 0) {
-      setGenerationState(prev => ({
-        ...prev,
-        error: 'Please select at least one model to run generation on.',
-      }));
-      return;
-    }
-
-    // Initialize batchResults
-    const initialResults = Array.from(modelsToRun).map((id) => {
-      const modelInfo = settings.availableModels.find(m => m.id === id);
-      return {
-        modelId: id,
-        modelName: modelInfo?.name,
-        status: 'pending' as const,
-        prompt: null,
-        error: null,
-        cost: null,
-      };
-    });
-
-    setBatchResults(initialResults);
-    setGenerationState(prev => ({ ...prev, isGenerating: true, error: null }));
-
-    // Create a batch id and timestamp for persistence
-    const batchId = `batch-${Date.now()}`;
-    const batchTimestamp = Date.now();
-
-    // Concurrency control
-    const concurrency = 2;
-    let inFlight = 0;
-    let index = 0;
-
-    const results = [...initialResults];
-
-    const client = createOpenRouterClient(settings.openRouterApiKey);
-
-    const runNext = async (): Promise<void> => {
-      if (index >= results.length) return;
-      const currentIndex = index++;
-      const item = results[currentIndex];
-      const modelInfo = settings.availableModels.find(m => m.id === item.modelId);
-
-      // Update status -> processing
-      setBatchResults(prev => prev.map(r => r.modelId === item.modelId ? { ...r, status: 'processing' } : r));
-      inFlight++;
-
-      try {
-        const prompt = await client.generateImagePrompt(
-          uploadState.preview as string,
-          settings.customPrompt,
-          item.modelId
-        );
-
-        const cost = modelInfo ? client.calculateGenerationCost(modelInfo, prompt.length) : null;
-
-        // Update per-model result
-        setBatchResults(prev => prev.map(r => r.modelId === item.modelId ? {
-          ...r,
-          status: 'done',
-          prompt,
-          cost,
-          error: null,
-        } : r));
-
-        // Persist individual prompt to history (will be combined in batch below)
-        imageStateStorage.saveGeneratedPrompt(prompt);
-      } catch (err) {
-        const msg = err instanceof Error ? err.message : 'Generation failed';
-        setBatchResults(prev => prev.map(r => r.modelId === item.modelId ? {
-          ...r,
-          status: 'error',
-          error: msg,
-        } : r));
-      } finally {
-        inFlight--;
-        // Trigger next
-        if (index < results.length) {
-          await runNext();
-        }
-      }
-    };
-
-    // Start initial workers
-    const starters: Promise<void>[] = [];
-    for (let i = 0; i < concurrency && i < results.length; i++) {
-      starters.push(runNext());
-    }
-
-    await Promise.all(starters);
-
-    // After all done, assemble batch entry and persist
-    const finalResults = (typeof window !== 'undefined') ? (Array.isArray((imageStateStorage.getImageState().batchHistory)) ? undefined : undefined) : undefined;
-    // Build batch entry from latest batchResults state
-    const latestResults = (await new Promise<typeof initialResults>(resolve => {
-      // Read current batchResults from state (we just set it incrementally)
-      // This closure simply reads the variable by capturing it — safer to read from DOM state is not possible here.
-      resolve(results);
-    })) || results;
-
-    const persistedBatch = {
-      id: batchId,
-      timestamp: batchTimestamp,
-      imagePreview: uploadState.preview,
-      items: (batchResults.length > 0 ? batchResults : latestResults).map(r => ({
-        modelId: r.modelId,
-        modelName: r.modelName,
-        prompt: r.prompt,
-        error: r.error,
-        cost: r.cost,
-        status: r.status,
-      })),
-    };
-
-    try {
-      imageStateStorage.saveBatchEntry(persistedBatch);
-    } catch (e) {
-      // Non-fatal — batch persistence failure shouldn't block UI
-      console.warn('Failed to persist batch entry:', e);
-    }
-
-    setGenerationState(prev => ({ ...prev, isGenerating: false }));
-  }, [uploadState.preview, settings, checkedModels]);
-
-
-
-  const clearImage = useCallback(() => {
-    setUploadState({
-      file: null,
-      preview: null,
-      isUploading: false,
-      error: null,
-    });
-    setGenerationState({
-      isGenerating: false,
-      generatedPrompt: null,
-      error: null,
-    });
-    setUploadTimestamp(null);
-    
-    // Clear from localStorage
-    imageStateStorage.clearImageState();
-    
-    // Reset file input
-    if (fileInputRef.current) {
-      fileInputRef.current.value = '';
->>>>>>> d44cd236
     }
   };
 
@@ -529,45 +354,10 @@
     }
   };
 
-<<<<<<< HEAD
   const copyAll = async () => {
     const all = images.map(i => i.generatedPrompt).filter(Boolean).join('\n\n');
     await copyPrompt(all || '');
   };
-=======
-  const isGenerateDisabled = !uploadState.preview || !settings.selectedModel || !settings.isValidApiKey || generationState.isGenerating;
-
-  // Calculate character count
-  const charCount = generationState.generatedPrompt?.length || 0;
-  const charLimit = 1500;
-  const isOverLimit = charCount > charLimit;
-
-  // Get current model information and calculate costs
-  const selectedModelInfo = settings.availableModels.find(model => model.id === settings.selectedModel);
-  const costs = selectedModelInfo && generationState.generatedPrompt
-    ? createOpenRouterClient(settings.openRouterApiKey).calculateGenerationCost(selectedModelInfo, generationState.generatedPrompt.length)
-    : null;
-
-  // Multi-model batch state: checked models (user selection) and per-model results
-  const [checkedModels, setCheckedModels] = useState<string[]>(
-    (settings.preferredModels && Array.isArray(settings.preferredModels)) ? settings.preferredModels.slice(0, 5) : []
-  );
-
-  const [batchResults, setBatchResults] = useState<import('@/types').BatchItem[]>(
-    []
-  );
-
-  // Keep checkedModels in sync when availableModels or settings change
-  useEffect(() => {
-    const validIds = settings.availableModels.map(m => m.id);
-    setCheckedModels(prev => prev.filter(id => validIds.includes(id)).slice(0, 5));
-  }, [settings.availableModels]);
-
-  // Persist preferred models when user updates checkedModels
-  useEffect(() => {
-    settingsStorage.updatePreferredModels(checkedModels);
-  }, [checkedModels]);
->>>>>>> d44cd236
 
   // UI helpers
   const formatBytes = (bytes: number | null) => {
