--- conflicted
+++ resolved
@@ -381,51 +381,6 @@
               <ChevronDown className={`h-4 w-4 text-gray-500 transition-transform ${isDropdownOpen ? 'transform rotate-180' : ''}`} />
             </button>
 
-<<<<<<< HEAD
-            {isDropdownOpen && (
-              <div className="absolute z-10 w-full mt-1 bg-white dark:bg-gray-700 border border-gray-300 dark:border-gray-600 rounded-lg shadow-lg max-h-80 overflow-hidden flex flex-col">
-                {/* Search input inside dropdown */}
-                <div className="p-2 border-b border-gray-200 dark:border-gray-600">
-                  <div className="relative">
-                    <Search className="absolute left-3 top-1/2 transform -translate-y-1/2 h-4 w-4 text-gray-400" />
-                    <input
-                      ref={searchInputRef}
-                      type="text"
-                      placeholder="Search models..."
-                      value={dropdownSearch}
-                      onChange={(e) => setDropdownSearch(e.target.value)}
-                      className="w-full pl-10 pr-4 py-2 border border-gray-300 dark:border-gray-600 rounded-lg focus:ring-2 focus:ring-blue-500 focus:border-transparent bg-white dark:bg-gray-800 text-gray-900 dark:text-white text-sm"
-                      onClick={(e) => e.stopPropagation()}
-                    />
-                  </div>
-                </div>
-
-                {/* Models list with scroll */}
-                <div className="overflow-y-auto flex-1">
-                  {modelState.models
-                    .filter(model =>
-                      model.name.toLowerCase().includes(dropdownSearch.toLowerCase()) ||
-                      model.id.toLowerCase().includes(dropdownSearch.toLowerCase())
-                    )
-                    .map((model) => (
-                      <button
-                        key={model.id}
-                        type="button"
-                        onClick={() => {
-                          setSelectedModel(model.id);
-                          setIsDropdownOpen(false);
-                          setDropdownSearch('');
-                        }}
-                        className={`w-full px-4 py-2 text-left hover:bg-gray-100 dark:hover:bg-gray-600 transition-colors ${
-                          selectedModel === model.id
-                            ? 'bg-blue-50 dark:bg-blue-900/20 text-blue-600 dark:text-blue-400'
-                            : 'text-gray-900 dark:text-white'
-                        }`}
-                      >
-                        <div className="text-sm font-medium">{model.name}</div>
-                        <div className="text-xs text-gray-500 dark:text-gray-400">
-                          {formatPrice(model.pricing.prompt + model.pricing.completion)}/token
-=======
         {modelState.error && (
           <div className="p-3 bg-red-50 dark:bg-red-900/20 border border-red-200 dark:border-red-800 rounded-lg">
             <p className="text-sm text-red-600 dark:text-red-400">{modelState.error}</p>
@@ -533,7 +488,6 @@
                         <div>
                           <span className="font-medium text-gray-700 dark:text-gray-300">Description:</span>
                           <p className="text-gray-600 dark:text-gray-400 mt-1">{model.description}</p>
->>>>>>> b1d60fc4
                         </div>
                       </button>
                     ))}
