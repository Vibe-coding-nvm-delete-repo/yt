"use client";

import React, { useState, useEffect, useCallback, useRef } from "react";
import type {
  AppSettings,
  ValidationState,
  ModelState,
  VisionModel,
} from "@/types";
import { settingsStorage } from "@/lib/storage";
import { createOpenRouterClient, isValidApiKeyFormat } from "@/lib/openrouter";
import {
  RefreshCw,
  Search,
  ChevronDown,
  ChevronUp,
  Key,
  CheckCircle,
  Eye,
  EyeOff,
  XCircle,
  Pin,
  PinOff,
} from "lucide-react";
import { Tooltip } from "@/components/common/Tooltip";
import { useSettings as useSettingsHook } from "@/hooks/useSettings";

interface SettingsTabProps {
  settings: AppSettings;
  onSettingsUpdate: (updatedSettings: AppSettings) => void;
}

type SettingsSubTab =
  | "api-keys"
  | "model-selection"
  | "custom-prompts"
  | "categories";

const formatTimestamp = (timestamp: number | null): string => {
  if (!timestamp) return "";
  const date = new Date(timestamp);
  return date.toLocaleString("en-US", {
    month: "short",
    day: "numeric",
    year: "numeric",
    hour: "numeric",
    minute: "2-digit",
    hour12: true,
  });
};

const formatPrice = (price: number | string | null | undefined) => {
  const numPrice = typeof price === "string" ? parseFloat(price) : price;
  if (typeof numPrice !== "number" || isNaN(numPrice) || !isFinite(numPrice)) {
    return "$0.000000";
  }
  return `$${numPrice.toFixed(6)}`;
};

export const SettingsTab: React.FC<SettingsTabProps> = ({
  settings,
  onSettingsUpdate,
}) => {
  const settingsHook = useSettingsHook();
  const {
    updateApiKey: hookUpdateApiKey,
    validateApiKey: hookValidateApiKey,
    updateCustomPrompt: hookUpdateCustomPrompt,
    updateModels: hookUpdateModels,
    togglePinnedModel: hookTogglePinnedModel,
    subscribe: hookSubscribe,
  } = settingsHook;

  const [activeSubTab, setActiveSubTab] = useState<SettingsSubTab>("api-keys");
  const [apiKey, setApiKey] = useState(settings.openRouterApiKey);
  const [customPrompt, setCustomPrompt] = useState(settings.customPrompt);
  const [selectedVisionModels, setSelectedVisionModels] = useState<string[]>(
    settings.selectedVisionModels || [],
  );
  const [expandedModels, setExpandedModels] = useState<Set<number>>(new Set());
  const [showApiKey, setShowApiKey] = useState(false);

  const [validationState, setValidationState] = useState<ValidationState>({
    isValidating: false,
    isValid: settings.isValidApiKey,
    error: null,
  });
  const [modelState, setModelState] = useState<ModelState>({
    isLoading: false,
    models: settings.availableModels,
    error: null,
    searchTerm: "",
  });

  // Dropdown states for the 5 individual model selectors
  const [dropdownStates, setDropdownStates] = useState<
    Record<number, { isOpen: boolean; search: string }>
  >({
    0: { isOpen: false, search: "" },
    1: { isOpen: false, search: "" },
    2: { isOpen: false, search: "" },
    3: { isOpen: false, search: "" },
    4: { isOpen: false, search: "" },
  });
  const dropdownRefs = useRef<Record<number, HTMLDivElement | null>>({});

  // Handle settings updates from storage
  useEffect(() => {
    const unsubscribe = hookSubscribe(() => {
      const updatedSettings = settingsStorage.getSettings();
      onSettingsUpdate(updatedSettings);

      setApiKey(updatedSettings.openRouterApiKey);
      setCustomPrompt(updatedSettings.customPrompt);
      setSelectedVisionModels(updatedSettings.selectedVisionModels || []);
<<<<<<< HEAD
      setValidationState((prev: { isValid: boolean; lastChecked: number | null }) => ({
=======
      setValidationState((prev: ValidationState) => ({
>>>>>>> 15527c8d
        ...prev,
        isValid: updatedSettings.isValidApiKey,
      }));
      setModelState((prev: ModelState) => ({
        ...prev,
        models: updatedSettings.availableModels,
      }));
    });

    return unsubscribe;
  }, [onSettingsUpdate, hookSubscribe]);

  // Auto-save custom prompt
  useEffect(() => {
    const timeoutId = setTimeout(() => {
      if (customPrompt !== settings.customPrompt) {
        hookUpdateCustomPrompt(customPrompt);
      }
    }, 500);

    return () => clearTimeout(timeoutId);
  }, [customPrompt, settings.customPrompt, hookUpdateCustomPrompt]);

  // Auto-save selected vision models
  useEffect(() => {
    const timeoutId = setTimeout(() => {
      if (
        JSON.stringify(selectedVisionModels) !==
        JSON.stringify(settings.selectedVisionModels)
      ) {
        settingsStorage.updateSelectedVisionModels(selectedVisionModels);
        onSettingsUpdate(settingsStorage.getSettings());
      }
    }, 300);

    return () => clearTimeout(timeoutId);
  }, [selectedVisionModels, settings.selectedVisionModels, onSettingsUpdate]);

  // Close dropdowns when clicking outside
  useEffect(() => {
    const handleClickOutside = (event: MouseEvent) => {
      const target = event.target as Node;
      Object.keys(dropdownRefs.current).forEach((key) => {
        const index = Number(key);
        const ref = dropdownRefs.current[index];
        if (ref && !ref.contains(target) && dropdownStates[index]?.isOpen) {
          setDropdownStates((prev) => ({
            ...prev,
            [index]: { isOpen: false, search: prev[index]?.search || "" },
          }));
        }
      });
    };
    // eslint-disable-next-line no-restricted-syntax
    document.addEventListener("mousedown", handleClickOutside);
    // eslint-disable-next-line no-restricted-syntax
    return () => document.removeEventListener("mousedown", handleClickOutside);
  }, [dropdownStates]);

  const handleApiKeyChange = useCallback(
    (value: string) => {
      setApiKey(value);
      hookUpdateApiKey(value);

      if (value !== settings.openRouterApiKey) {
        setValidationState({
          isValidating: false,
          isValid: false,
          error: null,
        });
      }
    },
    [hookUpdateApiKey, settings.openRouterApiKey],
  );

  const validateApiKey = useCallback(async () => {
    if (!apiKey.trim()) {
      setValidationState({
        isValidating: false,
        isValid: false,
        error: "API key is required",
      });
      return;
    }

    if (!isValidApiKeyFormat(apiKey)) {
      setValidationState({
        isValidating: false,
        isValid: false,
        error: 'Invalid API key format. OpenRouter keys start with "sk-or-v1-"',
      });
      return;
    }

    setValidationState((prev: ValidationState) => ({
      ...prev,
      isValidating: true,
      error: null,
    }));

    try {
      const client = createOpenRouterClient(apiKey);
      const isValid = await client.validateApiKey();

      setValidationState({
        isValidating: false,
        isValid,
        error: null,
      });

      hookValidateApiKey(isValid);
    } catch (error) {
      console.error("API validation error:", error);
      setValidationState({
        isValidating: false,
        isValid: false,
        error:
          error instanceof Error ? error.message : "Failed to validate API key",
      });
    }
  }, [apiKey, hookValidateApiKey]);

  const fetchModels = useCallback(async () => {
    if (!validationState.isValid) {
      setModelState((prev: ModelState) => ({
        ...prev,
        error: "Please validate your API key first",
      }));
      return;
    }

    setModelState((prev: ModelState) => ({
      ...prev,
      isLoading: true,
      error: null,
    }));

    try {
      const client = createOpenRouterClient(apiKey);
      const models = await client.getVisionModels();

      setModelState((prev: ModelState) => ({
        ...prev,
        isLoading: false,
        models,
        error: null,
      }));

      hookUpdateModels(models);
    } catch (error) {
      console.error("Model fetch error:", error);
      setModelState((prev: ModelState) => ({
        ...prev,
        isLoading: false,
        error:
          error instanceof Error ? error.message : "Failed to fetch models",
      }));
    }
  }, [apiKey, validationState.isValid, hookUpdateModels]);

  const toggleModelExpansion = useCallback((index: number) => {
    setExpandedModels((prev: Set<number>) => {
      const newSet = new Set(prev);
      if (newSet.has(index)) {
        newSet.delete(index);
      } else {
        newSet.add(index);
      }
      return newSet;
    });
  }, []);

  // Helper function to extract provider/company from model ID
  const getModelProvider = useCallback((modelId: string): string => {
    const parts = modelId.split("/");
    return parts.length > 0 ? parts[0] || "Other" : "Other";
  }, []);

  // Helper function to calculate average cost per token for sorting/comparison
  // Uses average of prompt and completion pricing since both are used in vision tasks
  const getModelAverageCost = useCallback((model: VisionModel): number => {
    const promptCost = model.pricing.prompt || 0;
    const completionCost = model.pricing.completion || 0;
    return (promptCost + completionCost) / 2;
  }, []);

  const renderApiKeysTab = useCallback(
    () => (
      <div className="space-y-4">
        <div className="flex items-center text-gray-900 dark:text-white">
          <Key className="mr-2 h-5 w-5" />
          <h3 className="text-lg font-semibold">OpenRouter API Key</h3>
          <Tooltip
            id="settings-openrouter-api-key"
            label="More information about the OpenRouter API key"
            message="Paste your OpenRouter API key (starts with sk-or-v1-). Toggle visibility as needed, then click Validate to confirm before fetching models."
          />
          {validationState.isValid && (
            <CheckCircle
              className="ml-2 h-4 w-4 text-green-600"
              aria-hidden="true"
            />
          )}
        </div>

        <div className="space-y-3">
          <div className="relative">
            <input
              type={showApiKey ? "text" : "password"}
              value={apiKey}
              onChange={(e) => handleApiKeyChange(e.target.value)}
              placeholder="sk-or-v1-..."
              className="w-full px-4 py-2 pr-12 border border-gray-300 dark:border-gray-600 rounded-lg focus:ring-2 focus:ring-blue-500 focus:border-transparent bg-white dark:bg-gray-700 text-gray-900 dark:text-white"
            />
            <button
              type="button"
              onClick={() => setShowApiKey(!showApiKey)}
              className="absolute right-3 top-1/2 transform -translate-y-1/2 text-gray-500 hover:text-gray-700 dark:text-gray-400 dark:hover:text-gray-300"
              aria-label={showApiKey ? "Hide API key" : "Show API key"}
            >
              {showApiKey ? (
                <EyeOff className="h-4 w-4" />
              ) : (
                <Eye className="h-4 w-4" />
              )}
            </button>
          </div>

          <div className="flex items-center space-x-3">
            <button
              onClick={validateApiKey}
              disabled={validationState.isValidating || !apiKey.trim()}
              className="flex items-center px-4 py-2 bg-blue-600 text-white rounded-lg hover:bg-blue-700 disabled:opacity-50 disabled:cursor-not-allowed transition-colors"
            >
              {validationState.isValidating ? (
                <RefreshCw className="mr-2 h-4 w-4 animate-spin" />
              ) : (
                <CheckCircle className="mr-2 h-4 w-4" />
              )}
              Validate API Key
            </button>

            {validationState.isValid && (
              <div className="flex items-center text-green-600 dark:text-green-400">
                <CheckCircle className="mr-1 h-4 w-4" />
                <span className="text-sm">
                  API key is valid
                  {settings.lastApiKeyValidation && (
                    <span className="text-gray-500 dark:text-gray-400 ml-1">
                      (validated{" "}
                      {formatTimestamp(settings.lastApiKeyValidation)})
                    </span>
                  )}
                </span>
              </div>
            )}

            {validationState.error && (
              <div className="flex items-center text-red-600 dark:text-red-400">
                <XCircle className="mr-1 h-4 w-4" />
                <span className="text-sm">{validationState.error}</span>
              </div>
            )}
          </div>
        </div>
      </div>
    ),
    [
      apiKey,
      showApiKey,
      validationState,
      settings.lastApiKeyValidation,
      handleApiKeyChange,
      validateApiKey,
    ],
  );

  const renderCustomPromptsTab = useCallback(
    () => (
      <div className="space-y-4">
        <h3 className="text-lg font-semibold text-gray-900 dark:text-white">
          Custom Prompt Templates
        </h3>
        <textarea
          value={customPrompt}
          onChange={(e) => setCustomPrompt(e.target.value)}
          rows={4}
          placeholder="Enter your custom prompt template..."
          className="w-full px-4 py-2 border border-gray-300 dark:border-gray-600 rounded-lg focus:ring-2 focus:ring-blue-500 focus:border-transparent bg-white dark:bg-gray-700 text-gray-900 dark:text-white resize-none"
        />
        <p className="text-sm text-gray-500 dark:text-gray-400">
          This prompt will be used when generating prompts from images. Changes
          are saved automatically.
        </p>
      </div>
    ),
    [customPrompt],
  );

  const renderCategoriesTab = useCallback(
    () => (
      <div className="space-y-4">
        <h3 className="text-lg font-semibold text-gray-500 dark:text-gray-400">
          Categories
        </h3>
        <p className="text-sm text-gray-400 dark:text-gray-500 italic">
          This feature is coming soon.
        </p>
      </div>
    ),
    [],
  );

  const renderModelSelectionTab = useCallback(
    () => (
      <div className="space-y-4">
        <div className="flex items-center justify-between">
          <h3 className="text-lg font-semibold text-gray-900 dark:text-white flex items-center">
            Vision Models (Select up to 5)
          </h3>
          <button
            onClick={fetchModels}
            disabled={modelState.isLoading || !validationState.isValid}
            className="flex items-center px-3 py-1 text-sm bg-gray-600 text-white rounded-lg hover:bg-gray-700 disabled:opacity-50 disabled:cursor-not-allowed transition-colors"
          >
            {modelState.isLoading ? (
              <RefreshCw className="mr-2 h-3 w-3 animate-spin" />
            ) : (
              <RefreshCw className="mr-2 h-3 w-3" />
            )}
            Fetch Models
          </button>
        </div>

        {modelState.error && (
          <div className="p-3 bg-red-50 dark:bg-red-900/20 border border-red-200 dark:border-red-800 rounded-lg">
            <p className="text-sm text-red-600 dark:text-red-400">
              {modelState.error}
            </p>
          </div>
        )}

<<<<<<< HEAD
        <div className="relative" ref={dropdownRef}>
          <button
            type="button"
            onClick={() => setIsDropdownOpen(!isDropdownOpen)}
            className="w-full px-4 py-2 border border-gray-300 dark:border-gray-600 rounded-lg focus:ring-2 focus:ring-blue-500 focus:border-transparent bg-white dark:bg-gray-700 text-left flex items-center justify-between"
            aria-label="Select model"
          >
            <span className="text-gray-900 dark:text-white">
              {selectedModel
                ? modelState.models.find((m) => m.id === selectedModel)?.name ||
                  "Select a model..."
                : "Select a model..."}
            </span>
            <ChevronDown
              className={`h-4 w-4 text-gray-500 transition-transform ${isDropdownOpen ? "transform rotate-180" : ""}`}
            />
          </button>
          {isDropdownOpen && (
            <div className="absolute z-10 w-full mt-1 bg-white dark:bg-gray-700 border border-gray-300 dark:border-gray-600 rounded-lg shadow-lg maxh-80 overflow-hidden flex flex-col">
              <div className="p-2 border-b border-gray-200 dark:border-gray-600">
                <div className="relative">
                  <Search className="absolute left-3 top-1/2 transform -translate-y-1/2 h-4 w-4 text-gray-400" />
                  <input
                    ref={searchInputRef}
                    type="text"
                    placeholder="Search models..."
                    value={dropdownSearch}
                    onChange={(e) => setDropdownSearch(e.target.value)}
                    className="w-full pl-10 pr-4 py-2 border border-gray-300 dark:border-gray-600 rounded-lg focus:ring-2 focus:ring-blue-500 focus:border-transparent bg-white dark:bg-gray-800 text-gray-900 dark:text-white text-sm"
                    onClick={(e) => e.stopPropagation()}
                  />
                </div>
              </div>

              <div className="overflow-y-auto flex-1">
                {(() => {
                  const query = dropdownSearch.toLowerCase();
                  const filtered = modelState.models.filter(
                    (m) =>
                      m.name.toLowerCase().includes(query) ||
                      m.id.toLowerCase().includes(query),
                  );
                  const pinnedSet = new Set(settings.pinnedModels || []);
                  const pinnedList = filtered.filter((m) =>
                    pinnedSet.has(m.id),
                  );
                  const otherList = filtered.filter(
                    (m) => !pinnedSet.has(m.id),
                  );

                  const renderRow = (model: (typeof filtered)[number]) => (
                    <button
                      key={model.id}
                      type="button"
                      onClick={() => {
                        setSelectedModel(model.id);
                        setIsDropdownOpen(false);
                        setDropdownSearch("");
                      }}
                      className={`w-full px-4 py-2 text-left hover:bg-gray-100 dark:hover:bg-gray-600 transition-colors ${
                        selectedModel === model.id
                          ? "bg-blue-50 dark:bg-blue-900/20 text-blue-600 dark:text-blue-400"
                          : "text-gray-900 dark:text-white"
                      }`}
                    >
                      <div className="flex items-center justify-between">
                        <div>
                          <div className="text-sm font-medium">
                            {model.name}
                          </div>
                          <div className="text-xs text-gray-500 dark:text-gray-400">
                            {formatPrice(
                              model.pricing.prompt + model.pricing.completion,
                            )}
                            /token
                          </div>
                        </div>
                        <button
                          type="button"
                          aria-label={
                            pinnedSet.has(model.id)
                              ? "Unpin model"
                              : "Pin model"
                          }
                          className="ml-3 text-gray-400 hover:text-gray-600 dark:hover:text-gray-300"
                          onClick={(e) => {
                            e.stopPropagation();
                            // TODO: Re-implement pinned model toggle functionality
                            console.warn('Pinned model toggle not yet implemented');
                          }}
                        >
                          {pinnedSet.has(model.id) ? (
                            <Pin className="h-4 w-4 text-blue-600" />
                          ) : (
                            <PinOff className="h-4 w-4" />
                          )}
                        </button>
                      </div>
                    </button>
                  );

                  return (
                    <>
                      {pinnedList.length > 0 && (
                        <>
                          <div className="px-4 py-1 text-xs uppercase tracking-wide text-gray-500 dark:text-gray-400">
                            Pinned
                          </div>
                          {pinnedList.map((m) => renderRow(m))}
                          <div className="my-1 border-t border-gray-200 dark:border-gray-600" />
                        </>
                      )}
                      {otherList.map((m) => renderRow(m))}
                    </>
                  );
                })()}
              </div>
            </div>
          )}
        </div>
=======
>>>>>>> 15527c8d
        {modelState.models.length > 0 && (
          <>
            <div className="p-3 bg-green-50 dark:bg-green-900/20 border border-green-200 dark:border-green-800 rounded-lg">
              <p className="text-sm text-green-700 dark:text-green-300">
                ✓ Successfully fetched {modelState.models.length} vision models
                {settings.lastModelFetch && (
                  <span className="text-green-600 dark:text-green-400 ml-1">
                    ({formatTimestamp(settings.lastModelFetch)})
                  </span>
                )}
              </p>
            </div>

            <div className="text-sm text-gray-600 dark:text-gray-400">
              Selected: {selectedVisionModels.length} / 5
            </div>

            {/* Vision Model Selectors */}
            <div className="space-y-3">
              {[0, 1, 2, 3, 4].map((index) => {
                const selectedModelId = selectedVisionModels[index];
                const selectedModelData = selectedModelId
                  ? modelState.models.find((m) => m.id === selectedModelId)
                  : null;
                const isExpanded = expandedModels.has(index);

                return (
                  <div
                    key={index}
                    className="border border-gray-300 dark:border-gray-600 rounded-lg bg-white dark:bg-gray-800"
                  >
                    <div className="p-4">
                      <div className="flex items-center justify-between mb-2">
                        <h4 className="font-semibold text-gray-900 dark:text-white">
                          Vision Model {index + 1}
                        </h4>
                        {selectedModelData && (
                          <button
                            onClick={() => toggleModelExpansion(index)}
                            className="text-gray-500 hover:text-gray-700 dark:text-gray-400 dark:hover:text-gray-300"
                          >
                            {isExpanded ? (
                              <ChevronUp className="h-5 w-5" />
                            ) : (
                              <ChevronDown className="h-5 w-5" />
                            )}
                          </button>
                        )}
                      </div>

                      {/* Enhanced Dropdown with Search, Pricing, Pinning, Grouping, and Sorting */}
                      <div
                        className="relative"
                        ref={(el) => {
                          if (el) dropdownRefs.current[index] = el;
                        }}
                      >
                        <button
                          type="button"
                          onClick={() => {
                            setDropdownStates((prev) => ({
                              ...prev,
                              [index]: {
                                isOpen: !prev[index]?.isOpen,
                                search: prev[index]?.search || "",
                              },
                            }));
                          }}
                          className="w-full px-4 py-2 border border-gray-300 dark:border-gray-600 rounded-lg focus:ring-2 focus:ring-blue-500 focus:border-transparent bg-white dark:bg-gray-700 text-left flex items-center justify-between"
                        >
                          <span className="text-gray-900 dark:text-white truncate">
                            {selectedModelId
                              ? modelState.models.find(
                                  (m) => m.id === selectedModelId,
                                )?.name || "Select a model..."
                              : "Select a model..."}
                          </span>
                          <ChevronDown
                            className={`h-4 w-4 text-gray-500 transition-transform flex-shrink-0 ml-2 ${dropdownStates[index]?.isOpen ? "transform rotate-180" : ""}`}
                          />
                        </button>
                        {dropdownStates[index]?.isOpen && (
                          <div className="absolute z-10 w-full mt-1 bg-white dark:bg-gray-700 border border-gray-300 dark:border-gray-600 rounded-lg shadow-lg max-h-96 overflow-hidden flex flex-col">
                            <div className="p-2 border-b border-gray-200 dark:border-gray-600">
                              <div className="relative">
                                <Search className="absolute left-3 top-1/2 transform -translate-y-1/2 h-4 w-4 text-gray-400" />
                                <input
                                  type="text"
                                  placeholder="Search models..."
                                  value={dropdownStates[index]?.search || ""}
                                  onChange={(e) => {
                                    setDropdownStates((prev) => ({
                                      ...prev,
                                      [index]: {
                                        isOpen: prev[index]?.isOpen || false,
                                        search: e.target.value,
                                      },
                                    }));
                                  }}
                                  className="w-full pl-10 pr-4 py-2 border border-gray-300 dark:border-gray-600 rounded-lg focus:ring-2 focus:ring-blue-500 focus:border-transparent bg-white dark:bg-gray-800 text-gray-900 dark:text-white text-sm"
                                  onClick={(e) => e.stopPropagation()}
                                />
                              </div>
                            </div>

                            <div className="overflow-y-auto flex-1">
                              {(() => {
                                const query = (
                                  dropdownStates[index]?.search || ""
                                ).toLowerCase();
                                const filtered = modelState.models.filter(
                                  (m) =>
                                    m.name.toLowerCase().includes(query) ||
                                    m.id.toLowerCase().includes(query) ||
                                    getModelProvider(m.id)
                                      .toLowerCase()
                                      .includes(query),
                                );

                                const pinnedSet = new Set(
                                  settings.pinnedModels || [],
                                );
                                const pinnedList = filtered.filter((m) =>
                                  pinnedSet.has(m.id),
                                );
                                const otherList = filtered.filter(
                                  (m) => !pinnedSet.has(m.id),
                                );

                                // Group by provider and sort by cost (highest to lowest)
                                const groupByProvider = (
                                  models: VisionModel[],
                                ) => {
                                  const groups: Record<string, VisionModel[]> =
                                    {};
                                  models.forEach((model) => {
                                    const provider = getModelProvider(model.id);
                                    if (!groups[provider]) {
                                      groups[provider] = [];
                                    }
                                    groups[provider].push(model);
                                  });
                                  // Sort models within each group by cost (highest to lowest)
                                  Object.keys(groups).forEach((provider) => {
                                    const providerModels = groups[provider];
                                    if (providerModels) {
                                      providerModels.sort(
                                        (a, b) =>
                                          getModelAverageCost(b) -
                                          getModelAverageCost(a),
                                      );
                                    }
                                  });
                                  return groups;
                                };

                                const renderRow = (model: VisionModel) => (
                                  <button
                                    key={model.id}
                                    type="button"
                                    onClick={() => {
                                      const newModels = [
                                        ...selectedVisionModels,
                                      ];
                                      if (newModels[index] === model.id) {
                                        newModels.splice(index, 1);
                                      } else {
                                        newModels[index] = model.id;
                                      }
                                      setSelectedVisionModels(newModels);
                                      setDropdownStates((prev) => ({
                                        ...prev,
                                        [index]: {
                                          ...prev[index],
                                          isOpen: false,
                                          search: "",
                                        },
                                      }));
                                    }}
                                    disabled={
                                      selectedVisionModels.includes(model.id) &&
                                      selectedVisionModels[index] !== model.id
                                    }
                                    className={`w-full px-4 py-2 text-left hover:bg-gray-100 dark:hover:bg-gray-600 transition-colors disabled:opacity-50 disabled:cursor-not-allowed ${
                                      selectedModelId === model.id
                                        ? "bg-blue-50 dark:bg-blue-900/20 text-blue-600 dark:text-blue-400"
                                        : "text-gray-900 dark:text-white"
                                    }`}
                                  >
                                    <div className="flex items-center justify-between">
                                      <div className="flex-1 min-w-0 mr-2">
                                        <div className="text-sm font-medium truncate">
                                          {model.name}
                                        </div>
                                        <div className="text-xs text-gray-500 dark:text-gray-400">
                                          ~{formatPrice(
                                            getModelAverageCost(model),
                                          )}
                                          /token avg
                                        </div>
                                      </div>
                                      <button
                                        type="button"
                                        aria-label={
                                          pinnedSet.has(model.id)
                                            ? "Unpin model"
                                            : "Pin model"
                                        }
                                        className="ml-2 text-gray-400 hover:text-gray-600 dark:hover:text-gray-300 flex-shrink-0"
                                        onClick={(e) => {
                                          e.stopPropagation();
                                          hookTogglePinnedModel(model.id);
                                        }}
                                      >
                                        {pinnedSet.has(model.id) ? (
                                          <Pin className="h-4 w-4 text-blue-600" />
                                        ) : (
                                          <PinOff className="h-4 w-4" />
                                        )}
                                      </button>
                                    </div>
                                  </button>
                                );

                                const pinnedGroups =
                                  groupByProvider(pinnedList);
                                const otherGroups = groupByProvider(otherList);

                                return (
                                  <>
                                    {pinnedList.length > 0 && (
                                      <>
                                        <div className="px-4 py-2 text-xs font-semibold uppercase tracking-wide text-gray-500 dark:text-gray-400 bg-gray-50 dark:bg-gray-800">
                                          Pinned Models
                                        </div>
                                        {Object.keys(pinnedGroups)
                                          .sort()
                                          .map((provider) => {
                                            const providerModels =
                                              pinnedGroups[provider];
                                            if (!providerModels) return null;
                                            return (
                                              <div key={`pinned-${provider}`}>
                                                <div className="px-4 py-1 text-xs font-medium text-gray-600 dark:text-gray-400 bg-gray-100 dark:bg-gray-750">
                                                  {provider}
                                                </div>
                                                {providerModels.map((m) =>
                                                  renderRow(m),
                                                )}
                                              </div>
                                            );
                                          })}
                                        <div className="my-1 border-t-2 border-gray-300 dark:border-gray-600" />
                                      </>
                                    )}
                                    {Object.keys(otherGroups)
                                      .sort()
                                      .map((provider) => {
                                        const providerModels =
                                          otherGroups[provider];
                                        if (!providerModels) return null;
                                        return (
                                          <div key={provider}>
                                            <div className="px-4 py-1 text-xs font-medium text-gray-600 dark:text-gray-400 bg-gray-100 dark:bg-gray-750">
                                              {provider}
                                            </div>
                                            {providerModels.map((m) =>
                                              renderRow(m),
                                            )}
                                          </div>
                                        );
                                      })}
                                    {filtered.length === 0 && (
                                      <div className="px-4 py-8 text-center text-sm text-gray-500 dark:text-gray-400">
                                        No models found
                                      </div>
                                    )}
                                  </>
                                );
                              })()}
                            </div>
                          </div>
                        )}
                      </div>

                      {/* Collapsible Model Info */}
                      {selectedModelData && isExpanded && (
                        <div className="mt-3 p-3 bg-gray-50 dark:bg-gray-700 rounded border border-gray-200 dark:border-gray-600 text-sm">
                          <div className="space-y-2">
                            <div className="flex justify-between">
                              <span className="font-medium text-gray-700 dark:text-gray-300">
                                Model:
                              </span>
                              <span className="text-gray-900 dark:text-white">
                                {selectedModelData.name}
                              </span>
                            </div>
                            <div className="flex justify-between">
                              <span className="font-medium text-gray-700 dark:text-gray-300">
                                Prompt Price:
                              </span>
                              <span className="text-gray-900 dark:text-white">
                                {formatPrice(selectedModelData.pricing.prompt)}
                              </span>
                            </div>
                            <div className="flex justify-between">
                              <span className="font-medium text-gray-700 dark:text-gray-300">
                                Completion Price:
                              </span>
                              <span className="text-gray-900 dark:text-white">
                                {formatPrice(
                                  selectedModelData.pricing.completion,
                                )}
                              </span>
                            </div>
                            {selectedModelData.description && (
                              <div>
                                <span className="font-medium text.gray-700 dark:text-gray-300">
                                  Description:
                                </span>
                                <p className="text-gray-600 dark:text-gray-400 mt-1">
                                  {selectedModelData.description}
                                </p>
                              </div>
                            )}
                          </div>
                        </div>
                      )}
                    </div>
                  </div>
                );
              })}
            </div>
          </>
        )}
      </div>
    ),
    [
      modelState,
      validationState.isValid,
      selectedVisionModels,
      expandedModels,
      settings.lastModelFetch,
<<<<<<< HEAD
=======
      settings.pinnedModels,
      dropdownStates,
>>>>>>> 15527c8d
      fetchModels,
      toggleModelExpansion,
      getModelProvider,
      getModelAverageCost,
      hookTogglePinnedModel,
    ],
  );

  return (
    <div className="space-y-6">
      <h1 className="text-2xl font-bold text-gray-900 dark:text-white mb-6">
        Settings
      </h1>

      {/* Sub-tabs Navigation */}
      <div className="border-b border-gray-200 dark:border-gray-700">
        <nav className="flex space-x-4" aria-label="Settings sections">
          <button
            onClick={() => setActiveSubTab("api-keys")}
            className={`py-2 px-4 font-medium text-sm border-b-2 transition-colors ${
              activeSubTab === "api-keys"
                ? "border-blue-500 text-blue-600 dark:text-blue-400"
                : "border-transparent text-gray-500 hover:text-gray-700 dark:text-gray-400 dark:hover:text-gray-300"
            }`}
          >
            API Keys
          </button>
          <button
            onClick={() => setActiveSubTab("model-selection")}
            className={`py-2 px-4 font-medium text-sm border-b-2 transition-colors ${
              activeSubTab === "model-selection"
                ? "border-blue-500 text-blue-600 dark:text-blue-400"
                : "border-transparent text-gray-500 hover:text-gray-700 dark:text-gray-400 dark:hover.text-gray-300"
            }`}
          >
            Model Selection
          </button>
          <button
            onClick={() => setActiveSubTab("custom-prompts")}
            className={`py-2 px-4 font-medium text-sm border-b-2 transition-colors ${
              activeSubTab === "custom-prompts"
                ? "border-blue-500 text-blue-600 dark:text-blue-400"
                : "border-transparent text-gray-500 hover:text-gray-700 dark:text-gray-400 dark:hover:text-gray-300"
            }`}
          >
            Custom Prompt Templates
          </button>
          <button
            onClick={() => setActiveSubTab("categories")}
            className={`py-2 px-4 font-medium text-sm border-b-2 transition-colors ${
              activeSubTab === "categories"
                ? "border-blue-500 text-blue-600 dark:text-blue-400"
                : "border-transparent text-gray-400 dark:text-gray-500"
            }`}
            disabled
          >
            Categories
          </button>
        </nav>
      </div>

      {/* Tab Content */}
      <div className="mt-6">
        {activeSubTab === "api-keys" && renderApiKeysTab()}
        {activeSubTab === "model-selection" && renderModelSelectionTab()}
        {activeSubTab === "custom-prompts" && renderCustomPromptsTab()}
        {activeSubTab === "categories" && renderCategoriesTab()}
      </div>
    </div>
  );
};<|MERGE_RESOLUTION|>--- conflicted
+++ resolved
@@ -113,11 +113,7 @@
       setApiKey(updatedSettings.openRouterApiKey);
       setCustomPrompt(updatedSettings.customPrompt);
       setSelectedVisionModels(updatedSettings.selectedVisionModels || []);
-<<<<<<< HEAD
       setValidationState((prev: { isValid: boolean; lastChecked: number | null }) => ({
-=======
-      setValidationState((prev: ValidationState) => ({
->>>>>>> 15527c8d
         ...prev,
         isValid: updatedSettings.isValidApiKey,
       }));
@@ -460,7 +456,6 @@
           </div>
         )}
 
-<<<<<<< HEAD
         <div className="relative" ref={dropdownRef}>
           <button
             type="button"
@@ -581,8 +576,6 @@
             </div>
           )}
         </div>
-=======
->>>>>>> 15527c8d
         {modelState.models.length > 0 && (
           <>
             <div className="p-3 bg-green-50 dark:bg-green-900/20 border border-green-200 dark:border-green-800 rounded-lg">
@@ -926,11 +919,6 @@
       selectedVisionModels,
       expandedModels,
       settings.lastModelFetch,
-<<<<<<< HEAD
-=======
-      settings.pinnedModels,
-      dropdownStates,
->>>>>>> 15527c8d
       fetchModels,
       toggleModelExpansion,
       getModelProvider,
