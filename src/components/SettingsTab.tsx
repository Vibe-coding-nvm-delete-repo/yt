--- conflicted
+++ resolved
@@ -296,30 +296,6 @@
     });
   }, []);
 
-<<<<<<< HEAD
-=======
-  const handleVisionModelChange = useCallback(
-    (index: number, modelId: string) => {
-      const newSelectedModels = [...selectedVisionModels];
-      if (modelId === "") {
-        // Remove the model at this index
-        newSelectedModels.splice(index, 1);
-      } else {
-        // Update or add the model at this index
-        newSelectedModels[index] = modelId;
-      }
-      setSelectedVisionModels(newSelectedModels);
-
-      // Update settings storage
-      settingsStorage.updateSelectedVisionModels(newSelectedModels);
-
-      // Notify parent component
-      const updatedSettings = settingsStorage.getSettings();
-      onSettingsUpdate(updatedSettings);
-    },
-    [selectedVisionModels, onSettingsUpdate],
-  );
->>>>>>> 67485eea
 
   const renderApiKeysTab = useCallback(
     () => (
@@ -658,7 +634,6 @@
                         }}
                       >
                         <select
-<<<<<<< HEAD
                           value={selectedVisionModels[index] || ""}
                           onChange={(e) => {
                             const newModels = [...selectedVisionModels];
@@ -666,13 +641,6 @@
                             setSelectedVisionModels(newModels.filter(Boolean));
                           }}
                           className="w-full px-4 py-2 border-none rounded-lg focus:ring-2 focus:ring-blue-500/50 bg-white/5 focus:bg-white/10 text-white transition-colors"
-=======
-                          value={selectedModelId || ""}
-                          onChange={(e) =>
-                            handleVisionModelChange(index, e.target.value)
-                          }
-                          className="w-full px-4 py-2 border border-gray-300 dark:border-gray-600 rounded-lg focus:ring-2 focus:ring-blue-500 focus:border-transparent bg-white dark:bg-gray-700 text-gray-900 dark:text-white"
->>>>>>> 67485eea
                         >
                           <option value="">-- Select a model --</option>
                           {modelState.models.map((model) => (
