"use client";

import React, { useState, useEffect, useCallback, useRef } from 'react';
import type { AppSettings, ValidationState, ModelState } from '@/types';
import { settingsStorage } from '@/lib/storage';
import { createOpenRouterClient, isValidApiKeyFormat } from '@/lib/openrouter';
import { RefreshCw, Search, ChevronDown, Key, CheckCircle, Eye, EyeOff, XCircle, Download, Upload, Pin, PinOff } from 'lucide-react';
import { Tooltip } from '@/components/common/Tooltip';
/* Removed unused SettingsApiKeys import */
import { useSettings as useSettingsHook } from '@/hooks/useSettings';
import React, { useState, useEffect, useCallback } from "react";
import type { AppSettings, ValidationState, ModelState } from "@/types";
import { settingsStorage } from "@/lib/storage";
import { createOpenRouterClient, isValidApiKeyFormat } from "@/lib/openrouter";
import {
  RefreshCw,
  ChevronDown,
  ChevronUp,
  Key,
  CheckCircle,
  Eye,
  EyeOff,
  XCircle,
  Download,
  Upload,
} from "lucide-react";
import { Tooltip } from "@/components/common/Tooltip";
import { useSettings as useSettingsHook } from "@/hooks/useSettings";

interface SettingsTabProps {
  settings: AppSettings;
  onSettingsUpdate: (updatedSettings: AppSettings) => void;
}

type SettingsSubTab =
  | "api-keys"
  | "model-selection"
  | "custom-prompts"
  | "categories";

const formatTimestamp = (timestamp: number | null): string => {
  if (!timestamp) return "";
  const date = new Date(timestamp);
  return date.toLocaleString("en-US", {
    month: "short",
    day: "numeric",
    year: "numeric",
    hour: "numeric",
    minute: "2-digit",
    hour12: true,
  });
};

const formatPrice = (price: number | string | null | undefined) => {
  const numPrice = typeof price === "string" ? parseFloat(price) : price;
  if (typeof numPrice !== "number" || isNaN(numPrice) || !isFinite(numPrice)) {
    return "$0.000000";
  }
  return `$${numPrice.toFixed(6)}`;
};

export const SettingsTab: React.FC<SettingsTabProps> = ({
  settings,
  onSettingsUpdate,
}) => {
  const settingsHook = useSettingsHook();
  const {
    updateApiKey: hookUpdateApiKey,
    validateApiKey: hookValidateApiKey,
    updateCustomPrompt: hookUpdateCustomPrompt,
    updateModels: hookUpdateModels,
    subscribe: hookSubscribe,
    togglePinnedModel: hookTogglePinnedModel,
  } = settingsHook;

  const [activeSubTab, setActiveSubTab] = useState<SettingsSubTab>("api-keys");
  const [apiKey, setApiKey] = useState(settings.openRouterApiKey);
  const [customPrompt, setCustomPrompt] = useState(settings.customPrompt);
  const [selectedVisionModels, setSelectedVisionModels] = useState<string[]>(
    settings.selectedVisionModels || [],
  );
  const [expandedModels, setExpandedModels] = useState<Set<number>>(new Set());
  const [showApiKey, setShowApiKey] = useState(false);
  const [validationState, setValidationState] = useState<ValidationState>({
    isValidating: false,
    isValid: settings.isValidApiKey,
    error: null,
  });
  const [modelState, setModelState] = useState<ModelState>({
    isLoading: false,
    models: settings.availableModels,
    error: null,
    searchTerm: "",
  });

  // Handle settings updates from storage
  useEffect(() => {
    const unsubscribe = hookSubscribe(() => {
      const updatedSettings = settingsStorage.getSettings();
      onSettingsUpdate(updatedSettings);

      setApiKey(updatedSettings.openRouterApiKey);
      setCustomPrompt(updatedSettings.customPrompt);
      setSelectedVisionModels(updatedSettings.selectedVisionModels || []);
      setValidationState((prev) => ({
        ...prev,
        isValid: updatedSettings.isValidApiKey,
      }));
      setModelState((prev) => ({
        ...prev,
        models: updatedSettings.availableModels,
      }));
    });

    return unsubscribe;
  }, [onSettingsUpdate, hookSubscribe]);

  // Auto-save custom prompt
  useEffect(() => {
    const timeoutId = setTimeout(() => {
      if (customPrompt !== settings.customPrompt) {
        hookUpdateCustomPrompt(customPrompt);
      }
    }, 500);

    return () => clearTimeout(timeoutId);
  }, [customPrompt, settings.customPrompt, hookUpdateCustomPrompt]);

  // Auto-save selected vision models
  useEffect(() => {
    const timeoutId = setTimeout(() => {
      if (
        JSON.stringify(selectedVisionModels) !==
        JSON.stringify(settings.selectedVisionModels)
      ) {
        settingsStorage.updateSelectedVisionModels(selectedVisionModels);
        onSettingsUpdate(settingsStorage.getSettings());
      }
    }, 300);

    return () => clearTimeout(timeoutId);
  }, [selectedVisionModels, settings.selectedVisionModels, onSettingsUpdate]);

<<<<<<< HEAD
  const handleApiKeyChange = useCallback(
    (value: string) => {
      setApiKey(value);
      hookUpdateApiKey(value);

      if (value !== settings.openRouterApiKey) {
        setValidationState({
          isValidating: false,
          isValid: false,
          error: null,
        });
      }
    },
    [hookUpdateApiKey, settings.openRouterApiKey],
  );
=======
  // Keyboard shortcuts for quick selecting pinned models (1-9) when dropdown is open
  useEffect(() => {
    if (!isDropdownOpen) return;
    const handler = (e: KeyboardEvent) => {
      // digits 1-9 map to pinned models order
      if (e.key >= '1' && e.key <= '9') {
        const idx = Number(e.key) - 1;
        const query = dropdownSearch.toLowerCase();
        const filtered = modelState.models.filter(
          (m) =>
            m.name.toLowerCase().includes(query) ||
            m.id.toLowerCase().includes(query),
        );
        const pinnedSet = new Set(settings.pinnedModels || []);
        const pinnedList = filtered.filter((m) => pinnedSet.has(m.id));
        const target = pinnedList[idx];
        if (target) {
          e.preventDefault();
          setSelectedModel(target.id);
          setIsDropdownOpen(false);
          setDropdownSearch('');
        }
      }
    };
    document.addEventListener('keydown', handler);
    return () => document.removeEventListener('keydown', handler);
  }, [isDropdownOpen, dropdownSearch, modelState.models, settings.pinnedModels]);

  const handleApiKeyChange = (value: string) => {
    setApiKey(value);
    hookUpdateApiKey(value);

    if (value !== settings.openRouterApiKey) {
      setValidationState({
        isValidating: false,
        isValid: false,
        error: null,
      });
    }
  };
>>>>>>> f51d4bb5

  const validateApiKey = useCallback(async () => {
    if (!apiKey.trim()) {
      setValidationState({
        isValidating: false,
        isValid: false,
        error: "API key is required",
      });
      return;
    }

    if (!isValidApiKeyFormat(apiKey)) {
      setValidationState({
        isValidating: false,
        isValid: false,
        error: 'Invalid API key format. OpenRouter keys start with "sk-or-v1-"',
      });
      return;
    }

    setValidationState((prev) => ({
      ...prev,
      isValidating: true,
      error: null,
    }));

    try {
      const client = createOpenRouterClient(apiKey);
      const isValid = await client.validateApiKey();

      setValidationState({
        isValidating: false,
        isValid,
        error: null,
      });

      hookValidateApiKey(isValid);
    } catch (error) {
      console.error("API validation error:", error);
      setValidationState({
        isValidating: false,
        isValid: false,
        error:
          error instanceof Error ? error.message : "Failed to validate API key",
      });
    }
  }, [apiKey, hookValidateApiKey]);

  const fetchModels = useCallback(async () => {
    if (!validationState.isValid) {
      setModelState((prev) => ({
        ...prev,
        error: "Please validate your API key first",
      }));
      return;
    }

    setModelState((prev) => ({
      ...prev,
      isLoading: true,
      error: null,
    }));

    try {
      const client = createOpenRouterClient(apiKey);
      const models = await client.getVisionModels();

      setModelState((prev) => ({
        ...prev,
        isLoading: false,
        models,
        error: null,
      }));

      hookUpdateModels(models);
    } catch (error) {
      console.error("Model fetch error:", error);
      setModelState((prev) => ({
        ...prev,
        isLoading: false,
        error:
          error instanceof Error ? error.message : "Failed to fetch models",
      }));
    }
  }, [apiKey, validationState.isValid, hookUpdateModels]);

  const exportSettings = useCallback(() => {
    const settingsJson = settingsStorage.exportSettings();
    const blob = new Blob([settingsJson], { type: "application/json" });
    const url = URL.createObjectURL(blob);
    const a = document.createElement("a");
    a.href = url;
    a.download = "image-to-prompt-settings.json";
    document.body.appendChild(a);
    a.click();
    document.body.removeChild(a);
    URL.revokeObjectURL(url);
  }, []);

  const importSettings = useCallback(
    (event: React.ChangeEvent<HTMLInputElement>) => {
      const file = event.target.files?.[0];
      if (!file) return;

      const reader = new FileReader();
      reader.onload = (e) => {
        try {
          const settingsJson = e.target?.result as string;
          const success = settingsStorage.importSettings(settingsJson);

          if (!success) {
            alert("Failed to import settings. Please check the file format.");
          }
        } catch {
          alert("Failed to import settings. Please check the file format.");
        }
      };
      reader.readAsText(file);

      event.target.value = "";
    },
    [],
  );

  // Reserved for future multi-select checkbox functionality
  // const toggleModelSelection = (modelId: string) => {
  //   setSelectedVisionModels((prev) => {
  //     if (prev.includes(modelId)) {
  //       return prev.filter((id) => id !== modelId);
  //     } else if (prev.length < 5) {
  //       return [...prev, modelId];
  //     }
  //     return prev;
  //   });
  // };

  const toggleModelExpansion = useCallback((index: number) => {
    setExpandedModels((prev) => {
      const newSet = new Set(prev);
      if (newSet.has(index)) {
        newSet.delete(index);
      } else {
        newSet.add(index);
      }
      return newSet;
    });
  }, []);

  const renderApiKeysTab = useCallback(
    () => (
      <div className="space-y-4">
        <div className="flex items-center text-gray-900 dark:text-white">
          <Key className="mr-2 h-5 w-5" />
          <h3 className="text-lg font-semibold">OpenRouter API Key</h3>
          <Tooltip
            id="settings-openrouter-api-key"
            label="More information about the OpenRouter API key"
            message="Paste your OpenRouter API key (starts with sk-or-v1-). Toggle visibility as needed, then click Validate to confirm before fetching models."
          />
          {validationState.isValid && (
            <CheckCircle
              className="ml-2 h-4 w-4 text-green-600"
              aria-hidden="true"
            />
          )}
        </div>

        <div className="space-y-3">
          <div className="relative">
            <input
              type={showApiKey ? "text" : "password"}
              value={apiKey}
              onChange={(e) => handleApiKeyChange(e.target.value)}
              placeholder="sk-or-v1-..."
              className="w-full px-4 py-2 pr-12 border border-gray-300 dark:border-gray-600 rounded-lg focus:ring-2 focus:ring-blue-500 focus:border-transparent bg-white dark:bg-gray-700 text-gray-900 dark:text-white"
            />
            <button
              type="button"
              onClick={() => setShowApiKey(!showApiKey)}
              className="absolute right-3 top-1/2 transform -translate-y-1/2 text-gray-500 hover:text-gray-700 dark:text-gray-400 dark:hover:text-gray-300"
              aria-label={showApiKey ? "Hide API key" : "Show API key"}
            >
              {showApiKey ? (
                <EyeOff className="h-4 w-4" />
              ) : (
                <Eye className="h-4 w-4" />
              )}
            </button>
          </div>

          <div className="flex items-center space-x-3">
            <button
              onClick={validateApiKey}
              disabled={validationState.isValidating || !apiKey.trim()}
              className="flex items-center px-4 py-2 bg-blue-600 text-white rounded-lg hover:bg-blue-700 disabled:opacity-50 disabled:cursor-not-allowed transition-colors"
            >
              {validationState.isValidating ? (
                <RefreshCw className="mr-2 h-4 w-4 animate-spin" />
              ) : (
                <CheckCircle className="mr-2 h-4 w-4" />
              )}
              Validate API Key
            </button>

            {validationState.isValid && (
              <div className="flex items-center text-green-600 dark:text-green-400">
                <CheckCircle className="mr-1 h-4 w-4" />
                <span className="text-sm">
                  API key is valid
                  {settings.lastApiKeyValidation && (
                    <span className="text-gray-500 dark:text-gray-400 ml-1">
                      (validated{" "}
                      {formatTimestamp(settings.lastApiKeyValidation)})
                    </span>
                  )}
                </span>
              </div>
            )}

            {validationState.error && (
              <div className="flex items-center text-red-600 dark:text-red-400">
                <XCircle className="mr-1 h-4 w-4" />
                <span className="text-sm">{validationState.error}</span>
              </div>
            )}
          </div>
        </div>

        <div className="space-y-4 pt-4 border-t border-gray-200 dark:border-gray-700">
          <h3 className="text-lg font-semibold text-gray-900 dark:text-white">
            Import/Export Settings
          </h3>
          <div className="flex items-center space-x-3">
            <button
              onClick={exportSettings}
              className="flex items-center px-4 py-2 bg-green-600 text-white rounded-lg hover:bg-green-700 transition-colors"
            >
              <Download className="mr-2 h-4 w-4" />
              Export Settings
            </button>

            <label className="flex items-center px-4 py-2 bg-blue-600 text-white rounded-lg hover:bg-blue-700 transition-colors cursor-pointer">
              <Upload className="mr-2 h-4 w-4" />
              Import Settings
              <input
                type="file"
                accept=".json"
                onChange={importSettings}
                className="hidden"
              />
            </label>
          </div>
        </div>
      </div>
    ),
    [
      apiKey,
      showApiKey,
      validationState,
      settings.lastApiKeyValidation,
      handleApiKeyChange,
      validateApiKey,
      exportSettings,
      importSettings,
    ],
  );

  const renderCustomPromptsTab = useCallback(
    () => (
      <div className="space-y-4">
        <h3 className="text-lg font-semibold text-gray-900 dark:text-white">
          Custom Prompt Templates
        </h3>
        <textarea
          value={customPrompt}
          onChange={(e) => setCustomPrompt(e.target.value)}
          rows={4}
          placeholder="Enter your custom prompt template..."
          className="w-full px-4 py-2 border border-gray-300 dark:border-gray-600 rounded-lg focus:ring-2 focus:ring-blue-500 focus:border-transparent bg-white dark:bg-gray-700 text-gray-900 dark:text-white resize-none"
        />
        <p className="text-sm text-gray-500 dark:text-gray-400">
          This prompt will be used when generating prompts from images. Changes
          are saved automatically.
        </p>
      </div>
    ),
    [customPrompt],
  );

  const renderCategoriesTab = useCallback(
    () => (
      <div className="space-y-4">
        <h3 className="text-lg font-semibold text-gray-500 dark:text-gray-400">
          Categories
        </h3>
        <p className="text-sm text-gray-400 dark:text-gray-500 italic">
          This feature is coming soon.
        </p>
      </div>
    ),
    [],
  );

  const renderModelSelectionTab = useCallback(
    () => (
      <div className="space-y-4">
        <div className="flex items-center justify-between">
          <h3 className="text-lg font-semibold text-gray-900 dark:text-white flex items-center">
            Vision Models (Select up to 5)
          </h3>
          <button
            onClick={fetchModels}
            disabled={modelState.isLoading || !validationState.isValid}
            className="flex items-center px-3 py-1 text-sm bg-gray-600 text-white rounded-lg hover:bg-gray-700 disabled:opacity-50 disabled:cursor-not-allowed transition-colors"
          >
            {modelState.isLoading ? (
              <RefreshCw className="mr-2 h-3 w-3 animate-spin" />
            ) : (
              <RefreshCw className="mr-2 h-3 w-3" />
            )}
            Fetch Models
          </button>
        </div>

        {modelState.error && (
          <div className="p-3 bg-red-50 dark:bg-red-900/20 border border-red-200 dark:border-red-800 rounded-lg">
            <p className="text-sm text-red-600 dark:text-red-400">
              {modelState.error}
            </p>
          </div>
        )}

          <div className="relative" ref={dropdownRef}>
            <button
              type="button"
              onClick={() => setIsDropdownOpen(!isDropdownOpen)}
              className="w-full px-4 py-2 border border-gray-300 dark:border-gray-600 rounded-lg focus:ring-2 focus:ring-blue-500 focus:border-transparent bg-white dark:bg-gray-700 text-left flex items-center justify-between"
              aria-label="Select model"
            >
              <span className="text-gray-900 dark:text-white">
                {selectedModel
                  ? modelState.models.find((m) => m.id === selectedModel)
                      ?.name || 'Select a model...'
                  : 'Select a model...'}
              </span>
              <ChevronDown
                className={`h-4 w-4 text-gray-500 transition-transform ${isDropdownOpen ? 'transform rotate-180' : ''}`}
              />
            </button>
            {isDropdownOpen && (
              <div className="absolute z-10 w-full mt-1 bg-white dark:bg-gray-700 border border-gray-300 dark:border-gray-600 rounded-lg shadow-lg max-h-80 overflow-hidden flex flex-col">
                <div className="p-2 border-b border-gray-200 dark:border-gray-600">
                  <div className="relative">
                    <Search className="absolute left-3 top-1/2 transform -translate-y-1/2 h-4 w-4 text-gray-400" />
                    <input
                      ref={searchInputRef}
                      type="text"
                      placeholder="Search models..."
                      value={dropdownSearch}
                      onChange={(e) => setDropdownSearch(e.target.value)}
                      className="w-full pl-10 pr-4 py-2 border border-gray-300 dark:border-gray-600 rounded-lg focus:ring-2 focus:ring-blue-500 focus:border-transparent bg-white dark:bg-gray-800 text-gray-900 dark:text-white text-sm"
                      onClick={(e) => e.stopPropagation()}
                    />
                  </div>
                </div>

                <div className="overflow-y-auto flex-1">
                  {(() => {
                    const query = dropdownSearch.toLowerCase();
                    const filtered = modelState.models.filter(
                      (m) =>
                        m.name.toLowerCase().includes(query) ||
                        m.id.toLowerCase().includes(query),
                    );
                    const pinnedSet = new Set(settings.pinnedModels || []);
                    const pinnedList = filtered.filter((m) => pinnedSet.has(m.id));
                    const otherList = filtered.filter((m) => !pinnedSet.has(m.id));

                    const renderRow = (model: typeof filtered[number]) => (
                      <button
                        key={model.id}
                        type="button"
                        onClick={() => {
                          setSelectedModel(model.id);
                          setIsDropdownOpen(false);
                          setDropdownSearch('');
                        }}
                        className={`w-full px-4 py-2 text-left hover:bg-gray-100 dark:hover:bg-gray-600 transition-colors ${
                          selectedModel === model.id
                            ? 'bg-blue-50 dark:bg-blue-900/20 text-blue-600 dark:text-blue-400'
                            : 'text-gray-900 dark:text-white'
                        }`}
                      >
                        <div className="flex items-center justify-between">
                          <div>
                            <div className="text-sm font-medium">{model.name}</div>
                            <div className="text-xs text-gray-500 dark:text-gray-400">
                              {formatPrice(model.pricing.prompt + model.pricing.completion)}/token
                            </div>
                          </div>
                          <button
                            type="button"
                            aria-label={pinnedSet.has(model.id) ? 'Unpin model' : 'Pin model'}
                            className="ml-3 text-gray-400 hover:text-gray-600 dark:hover:text-gray-300"
                            onClick={(e) => {
                              e.stopPropagation();
                              hookTogglePinnedModel(model.id);
                            }}
                          >
                            {pinnedSet.has(model.id) ? (
                              <Pin className="h-4 w-4 text-blue-600" />
                            ) : (
                              <PinOff className="h-4 w-4" />
                            )}
                          </button>
                        </div>
                      </button>
                    );

                    return (
                      <>
                        {pinnedList.length > 0 && (
                          <>
                            <div className="px-4 py-1 text-xs uppercase tracking-wide text-gray-500 dark:text-gray-400">
                              Pinned
                            </div>
                            {pinnedList.map((m) => renderRow(m))}
                            <div className="my-1 border-t border-gray-200 dark:border-gray-600" />
                          </>
                        )}
                        {otherList.map((m) => renderRow(m))}
                      </>
                    );
                  })()}
                </div>
              </div>
            )}
          </div>
        {modelState.models.length > 0 && (
          <>
            <div className="p-3 bg-green-50 dark:bg-green-900/20 border border-green-200 dark:border-green-800 rounded-lg">
              <p className="text-sm text-green-700 dark:text-green-300">
                ✓ Successfully fetched {modelState.models.length} vision models
                {settings.lastModelFetch && (
                  <span className="text-green-600 dark:text-green-400 ml-1">
                    ({formatTimestamp(settings.lastModelFetch)})
                  </span>
                )}
              </p>
            </div>

            <div className="text-sm text-gray-600 dark:text-gray-400">
              Selected: {selectedVisionModels.length} / 5
            </div>

            {/* Vision Model Selectors */}
            <div className="space-y-3">
              {[0, 1, 2, 3, 4].map((index) => {
                const selectedModelId = selectedVisionModels[index];
                const selectedModel = selectedModelId
                  ? modelState.models.find((m) => m.id === selectedModelId)
                  : null;
                const isExpanded = expandedModels.has(index);

                return (
                  <div
                    key={index}
                    className="border border-gray-300 dark:border-gray-600 rounded-lg bg-white dark:bg-gray-800"
                  >
                    <div className="p-4">
                      <div className="flex items-center justify-between mb-2">
                        <h4 className="font-semibold text-gray-900 dark:text-white">
                          Vision Model {index + 1}
                        </h4>
                        {selectedModel && (
                          <button
                            onClick={() => toggleModelExpansion(index)}
                            className="text-gray-500 hover:text-gray-700 dark:text-gray-400 dark:hover:text-gray-300"
                          >
                            {isExpanded ? (
                              <ChevronUp className="h-5 w-5" />
                            ) : (
                              <ChevronDown className="h-5 w-5" />
                            )}
                          </button>
                        )}
                      </div>

                      <select
                        value={selectedModelId || ""}
                        onChange={(e) => {
                          const newModels = [...selectedVisionModels];
                          if (e.target.value) {
                            newModels[index] = e.target.value;
                          } else {
                            newModels.splice(index, 1);
                          }
                          setSelectedVisionModels(newModels);
                        }}
                        className="w-full px-3 py-2 border border-gray-300 dark:border-gray-600 rounded-lg focus:ring-2 focus:ring-blue-500 focus:border-transparent bg-white dark:bg-gray-700 text-gray-900 dark:text-white"
                      >
                        <option value="">-- Select a model --</option>
                        {modelState.models.map((model) => (
                          <option
                            key={model.id}
                            value={model.id}
                            disabled={
                              selectedVisionModels.includes(model.id) &&
                              selectedVisionModels[index] !== model.id
                            }
                          >
                            {model.name}
                          </option>
                        ))}
                      </select>

                      {/* Collapsible Model Info */}
                      {selectedModel && isExpanded && (
                        <div className="mt-3 p-3 bg-gray-50 dark:bg-gray-700 rounded border border-gray-200 dark:border-gray-600 text-sm">
                          <div className="space-y-2">
                            <div className="flex justify-between">
                              <span className="font-medium text-gray-700 dark:text-gray-300">
                                Model:
                              </span>
                              <span className="text-gray-900 dark:text-white">
                                {selectedModel.name}
                              </span>
                            </div>
                            <div className="flex justify-between">
                              <span className="font-medium text-gray-700 dark:text-gray-300">
                                Prompt Price:
                              </span>
                              <span className="text-gray-900 dark:text-white">
                                {formatPrice(selectedModel.pricing.prompt)}
                              </span>
                            </div>
                            <div className="flex justify-between">
                              <span className="font-medium text-gray-700 dark:text-gray-300">
                                Completion Price:
                              </span>
                              <span className="text-gray-900 dark:text-white">
                                {formatPrice(selectedModel.pricing.completion)}
                              </span>
                            </div>
                            {selectedModel.description && (
                              <div>
                                <span className="font-medium text-gray-700 dark:text-gray-300">
                                  Description:
                                </span>
                                <p className="text-gray-600 dark:text-gray-400 mt-1">
                                  {selectedModel.description}
                                </p>
                              </div>
                            )}
                          </div>
                        </div>
                      )}
                    </div>
                  </div>
                );
              })}
            </div>
          </>
        )}
      </div>
    ),
    [
      modelState,
      validationState.isValid,
      selectedVisionModels,
      expandedModels,
      settings.lastModelFetch,
      fetchModels,
      toggleModelExpansion,
    ],
  );

  return (
    <div className="space-y-6">
      <h1 className="text-2xl font-bold text-gray-900 dark:text-white mb-6">
        Settings
      </h1>

      {/* Sub-tabs Navigation */}
      <div className="border-b border-gray-200 dark:border-gray-700">
        <nav className="flex space-x-4" aria-label="Settings sections">
          <button
            onClick={() => setActiveSubTab("api-keys")}
            className={`py-2 px-4 font-medium text-sm border-b-2 transition-colors ${
              activeSubTab === "api-keys"
                ? "border-blue-500 text-blue-600 dark:text-blue-400"
                : "border-transparent text-gray-500 hover:text-gray-700 dark:text-gray-400 dark:hover:text-gray-300"
            }`}
          >
            API Keys
          </button>
          <button
            onClick={() => setActiveSubTab("model-selection")}
            className={`py-2 px-4 font-medium text-sm border-b-2 transition-colors ${
              activeSubTab === "model-selection"
                ? "border-blue-500 text-blue-600 dark:text-blue-400"
                : "border-transparent text-gray-500 hover:text-gray-700 dark:text-gray-400 dark:hover:text-gray-300"
            }`}
          >
            Model Selection
          </button>
          <button
            onClick={() => setActiveSubTab("custom-prompts")}
            className={`py-2 px-4 font-medium text-sm border-b-2 transition-colors ${
              activeSubTab === "custom-prompts"
                ? "border-blue-500 text-blue-600 dark:text-blue-400"
                : "border-transparent text-gray-500 hover:text-gray-700 dark:text-gray-400 dark:hover:text-gray-300"
            }`}
          >
            Custom Prompt Templates
          </button>
          <button
            onClick={() => setActiveSubTab("categories")}
            className={`py-2 px-4 font-medium text-sm border-b-2 transition-colors ${
              activeSubTab === "categories"
                ? "border-blue-500 text-blue-600 dark:text-blue-400"
                : "border-transparent text-gray-400 dark:text-gray-500"
            }`}
            disabled
          >
            Categories
          </button>
        </nav>
      </div>

      {/* Tab Content */}
      <div className="mt-6">
        {activeSubTab === "api-keys" && renderApiKeysTab()}
        {activeSubTab === "model-selection" && renderModelSelectionTab()}
        {activeSubTab === "custom-prompts" && renderCustomPromptsTab()}
        {activeSubTab === "categories" && renderCategoriesTab()}
      </div>
    </div>
  );
};<|MERGE_RESOLUTION|>--- conflicted
+++ resolved
@@ -141,23 +141,6 @@
     return () => clearTimeout(timeoutId);
   }, [selectedVisionModels, settings.selectedVisionModels, onSettingsUpdate]);
 
-<<<<<<< HEAD
-  const handleApiKeyChange = useCallback(
-    (value: string) => {
-      setApiKey(value);
-      hookUpdateApiKey(value);
-
-      if (value !== settings.openRouterApiKey) {
-        setValidationState({
-          isValidating: false,
-          isValid: false,
-          error: null,
-        });
-      }
-    },
-    [hookUpdateApiKey, settings.openRouterApiKey],
-  );
-=======
   // Keyboard shortcuts for quick selecting pinned models (1-9) when dropdown is open
   useEffect(() => {
     if (!isDropdownOpen) return;
@@ -198,7 +181,6 @@
       });
     }
   };
->>>>>>> f51d4bb5
 
   const validateApiKey = useCallback(async () => {
     if (!apiKey.trim()) {
