--- conflicted
+++ resolved
@@ -4,11 +4,7 @@
 import { AppSettings, ValidationState, ModelState } from '@/types';
 import { settingsStorage } from '@/lib/storage';
 import { createOpenRouterClient, isValidApiKeyFormat } from '@/lib/openrouter';
-<<<<<<< HEAD
-import { Key, RefreshCw, CheckCircle, XCircle, Search, Eye, EyeOff } from 'lucide-react';
-=======
 import { Key, Download, Upload, RefreshCw, CheckCircle, XCircle, Search, Eye, EyeOff, ChevronDown } from 'lucide-react';
->>>>>>> a2a27f8d
 
 interface SettingsTabProps {
   settings: AppSettings;
@@ -220,12 +216,6 @@
     }
   }, [apiKey, validationState.isValid, selectedModel]);
 
-<<<<<<< HEAD
-  const filteredModels = modelState.models.filter(model =>
-    model.name.toLowerCase().includes(modelState.searchTerm.toLowerCase()) ||
-    model.id.toLowerCase().includes(modelState.searchTerm.toLowerCase())
-  );
-=======
   const exportSettings = () => {
     const settingsJson = settingsStorage.exportSettings();
     const blob = new Blob([settingsJson], { type: 'application/json' });
@@ -261,7 +251,6 @@
     // Reset file input
     event.target.value = '';
   };
->>>>>>> a2a27f8d
 
   const formatPrice = (price: number | string | null | undefined) => {
     const numPrice = typeof price === 'string' ? parseFloat(price) : price;
@@ -560,8 +549,6 @@
         This prompt will be used when generating prompts from images. Changes are saved automatically.
       </p>
 
-<<<<<<< HEAD
-=======
       {/* Import/Export Section */}
       <div className="space-y-4 pt-4 border-t border-gray-200 dark:border-gray-700">
         <h3 className="text-lg font-semibold text-gray-900 dark:text-white">
@@ -588,7 +575,6 @@
           </label>
         </div>
       </div>
->>>>>>> a2a27f8d
     </div>
   );
 
