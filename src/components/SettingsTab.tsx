--- conflicted
+++ resolved
@@ -4,13 +4,8 @@
 import { AppSettings, ValidationState, ModelState } from '@/types';
 import { settingsStorage } from '@/lib/storage';
 import { createOpenRouterClient, isValidApiKeyFormat } from '@/lib/openrouter';
-<<<<<<< HEAD
-import { Key, RefreshCw, CheckCircle, XCircle, Search, Eye, EyeOff, ChevronDown } from 'lucide-react';
-import { Tooltip } from '@/components/common/Tooltip';
-=======
 import { RefreshCw, Search, ChevronDown } from 'lucide-react';
 import { SettingsApiKeys } from '@/components/settings/SettingsApiKeys';
->>>>>>> 5a4cf178
 
 interface SettingsTabProps {
   settings: AppSettings;
@@ -233,85 +228,6 @@
   };
 
   const renderApiKeysTab = () => (
-<<<<<<< HEAD
-    <div className="space-y-4">
-      <div className="flex items-center text-gray-900 dark:text-white">
-        <Key className="mr-2 h-5 w-5" />
-        <h3 className="text-lg font-semibold">OpenRouter API Key</h3>
-        <Tooltip
-          id="settings-openrouter-api-key"
-          label="More information about the OpenRouter API key"
-          message="Paste your OpenRouter API key (starts with sk-or-v1-). Toggle visibility as needed, then click Validate to confirm before fetching models."
-        />
-        {validationState.isValid && (
-          <CheckCircle className="ml-2 h-4 w-4 text-green-600" aria-hidden="true" />
-        )}
-      </div>
-      
-      <div className="space-y-3">
-        <div className="relative">
-          <input
-            type={showApiKey ? 'text' : 'password'}
-            value={apiKey}
-            onChange={(e) => handleApiKeyChange(e.target.value)}
-            placeholder="sk-or-v1-..."
-            className="w-full px-4 py-2 pr-12 border border-gray-300 dark:border-gray-600 rounded-lg focus:ring-2 focus:ring-blue-500 focus:border-transparent bg-white dark:bg-gray-700 text-gray-900 dark:text-white"
-          />
-          <button
-            type="button"
-            onClick={() => setShowApiKey(!showApiKey)}
-            className="absolute right-3 top-1/2 transform -translate-y-1/2 text-gray-500 hover:text-gray-700 dark:text-gray-400 dark:hover:text-gray-300"
-            aria-label={showApiKey ? 'Hide API key' : 'Show API key'}
-          >
-            {showApiKey ? <EyeOff className="h-4 w-4" /> : <Eye className="h-4 w-4" />}
-          </button>
-        </div>
-        
-        <div className="flex items-center space-x-3">
-          <button
-            type="button"
-            onClick={validateApiKey}
-            disabled={validationState.isValidating || !apiKey.trim()}
-            className="flex items-center px-4 py-2 bg-blue-600 text-white rounded-lg hover:bg-blue-700 disabled:opacity-50 disabled:cursor-not-allowed transition-colors"
-          >
-            {validationState.isValidating ? (
-              <RefreshCw className="mr-2 h-4 w-4 animate-spin" />
-            ) : (
-              <CheckCircle className="mr-2 h-4 w-4" />
-            )}
-            Validate API Key
-          </button>
-
-          <Tooltip
-            id="validate-api-key"
-            label="Validate API key"
-            message="Validation runs locally; you can use free-tier keys. Carrier pricing is billed per minute; see Settings → API Keys for details."
-          />
-
-          {validationState.isValid && (
-            <div className="flex items-center text-green-600 dark:text-green-400">
-              <CheckCircle className="mr-1 h-4 w-4" />
-              <span className="text-sm">
-                API key is valid
-                {settings.lastApiKeyValidation && (
-                  <span className="text-gray-500 dark:text-gray-400 ml-1">
-                    (validated {formatTimestamp(settings.lastApiKeyValidation)})
-                  </span>
-                )}
-              </span>
-            </div>
-          )}
-          
-          {validationState.error && (
-            <div className="flex items-center text-red-600 dark:text-red-400">
-              <XCircle className="mr-1 h-4 w-4" />
-              <span className="text-sm">{validationState.error}</span>
-            </div>
-          )}
-        </div>
-      </div>
-    </div>
-=======
     <SettingsApiKeys
       apiKey={apiKey}
       showApiKey={showApiKey}
@@ -321,7 +237,6 @@
       onValidate={validateApiKey}
       validatedAtLabel={settings.lastApiKeyValidation ? formatTimestamp(settings.lastApiKeyValidation) : undefined}
     />
->>>>>>> 5a4cf178
   );
 
   const renderModelSelectionTab = () => (
