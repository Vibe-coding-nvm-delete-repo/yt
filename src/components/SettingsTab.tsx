'use client';

import React, { useState, useEffect, useCallback, useRef } from 'react';
import { AppSettings, ValidationState, ModelState } from '@/types';
import { settingsStorage } from '@/lib/storage';
import { createOpenRouterClient, isValidApiKeyFormat } from '@/lib/openrouter';
<<<<<<< HEAD
import { Key, RefreshCw, CheckCircle, XCircle, Search, Eye, EyeOff, ChevronDown } from 'lucide-react';
=======
import { Key, Download, Upload, RefreshCw, CheckCircle, XCircle, Search, Eye, EyeOff, ChevronDown } from 'lucide-react';
import { Tooltip } from '@/components/common/Tooltip';
>>>>>>> e8b87418

interface SettingsTabProps {
  settings: AppSettings;
  onSettingsUpdate: (settings: AppSettings) => void;
}

type SettingsSubTab = 'api-keys' | 'model-selection' | 'custom-prompts' | 'categories';

const formatTimestamp = (timestamp: number | null): string => {
  if (!timestamp) return '';
  const date = new Date(timestamp);
  return date.toLocaleString('en-US', {
    month: 'short',
    day: 'numeric',
    year: 'numeric',
    hour: 'numeric',
    minute: '2-digit',
    hour12: true,
  });
};

export const SettingsTab: React.FC<SettingsTabProps> = ({
  settings,
  onSettingsUpdate,
}) => {
  const [activeSubTab, setActiveSubTab] = useState<SettingsSubTab>('api-keys');
  const [apiKey, setApiKey] = useState(settings.openRouterApiKey);
  const [customPrompt, setCustomPrompt] = useState(settings.customPrompt);
  const [selectedModel, setSelectedModel] = useState(settings.selectedModel);
  const [showApiKey, setShowApiKey] = useState(false);
  const [validationState, setValidationState] = useState<ValidationState>({
    isValidating: false,
    isValid: settings.isValidApiKey,
    error: null,
  });
  const [modelState, setModelState] = useState<ModelState>({
    isLoading: false,
    models: settings.availableModels,
    error: null,
    searchTerm: '',
  });
  const [isDropdownOpen, setIsDropdownOpen] = useState(false);
  const [dropdownSearch, setDropdownSearch] = useState('');
  const dropdownRef = useRef<HTMLDivElement>(null);
  const searchInputRef = useRef<HTMLInputElement>(null);

  // Handle settings updates from storage
  useEffect(() => {
    const unsubscribe = settingsStorage.subscribe(() => {
      const updatedSettings = settingsStorage.getSettings();
      onSettingsUpdate(updatedSettings);
      
      setApiKey(updatedSettings.openRouterApiKey);
      setCustomPrompt(updatedSettings.customPrompt);
      setSelectedModel(updatedSettings.selectedModel);
      setValidationState(prev => ({
        ...prev,
        isValid: updatedSettings.isValidApiKey,
      }));
      setModelState(prev => ({
        ...prev,
        models: updatedSettings.availableModels,
      }));
    });

    return unsubscribe;
  }, [onSettingsUpdate]);

  // Auto-save custom prompt
  useEffect(() => {
    const timeoutId = setTimeout(() => {
      if (customPrompt !== settings.customPrompt) {
        settingsStorage.updateCustomPrompt(customPrompt);
      }
    }, 500);

    return () => clearTimeout(timeoutId);
  }, [customPrompt, settings.customPrompt]);

  // Auto-save selected model
  useEffect(() => {
    if (selectedModel !== settings.selectedModel) {
      settingsStorage.updateSelectedModel(selectedModel);
    }
  }, [selectedModel, settings.selectedModel]);

  // Close dropdown on outside click
  useEffect(() => {
    const handleClickOutside = (event: MouseEvent) => {
      if (dropdownRef.current && !dropdownRef.current.contains(event.target as Node)) {
        setIsDropdownOpen(false);
        setDropdownSearch('');
      }
    };

    if (isDropdownOpen) {
      document.addEventListener('mousedown', handleClickOutside);
      return () => document.removeEventListener('mousedown', handleClickOutside);
    }
  }, [isDropdownOpen]);

  // Focus search input when dropdown opens
  useEffect(() => {
    if (isDropdownOpen && searchInputRef.current) {
      searchInputRef.current.focus();
    }
  }, [isDropdownOpen]);

  const handleApiKeyChange = (value: string) => {
    setApiKey(value);
    settingsStorage.updateApiKey(value);
    
    // Reset validation when API key changes
    if (value !== settings.openRouterApiKey) {
      setValidationState({
        isValidating: false,
        isValid: false,
        error: null,
      });
    }
  };

  const validateApiKey = useCallback(async () => {
    if (!apiKey.trim()) {
      setValidationState({
        isValidating: false,
        isValid: false,
        error: 'API key is required',
      });
      return;
    }

    if (!isValidApiKeyFormat(apiKey)) {
      setValidationState({
        isValidating: false,
        isValid: false,
        error: 'Invalid API key format. OpenRouter keys start with "sk-or-v1-"',
      });
      return;
    }

    setValidationState(prev => ({
      ...prev,
      isValidating: true,
      error: null,
    }));

    try {
      const client = createOpenRouterClient(apiKey);
      const isValid = await client.validateApiKey();
      
      setValidationState({
        isValidating: false,
        isValid,
        error: null,
      });
      
      settingsStorage.validateApiKey(isValid);
    } catch (error) {
      console.error('API validation error:', error);
      setValidationState({
        isValidating: false,
        isValid: false,
        error: error instanceof Error ? error.message : 'Failed to validate API key',
      });
    }
  }, [apiKey]);

  const fetchModels = useCallback(async () => {
    // Use the most recent validation state instead of props
    if (!validationState.isValid) {
      setModelState(prev => ({
        ...prev,
        error: 'Please validate your API key first',
      }));
      return;
    }

    setModelState(prev => ({
      ...prev,
      isLoading: true,
      error: null,
    }));

    try {
      const client = createOpenRouterClient(apiKey);
      const models = await client.getVisionModels();
      
      setModelState(prev => ({
        ...prev,
        isLoading: false,
        models,
        error: null,
      }));
      
      settingsStorage.updateModels(models);
      
      // Auto-select first model if none selected
      if (!selectedModel && models.length > 0) {
        setSelectedModel(models[0].id);
      }
    } catch (error) {
      console.error('Model fetch error:', error);
      setModelState(prev => ({
        ...prev,
        isLoading: false,
        error: error instanceof Error ? error.message : 'Failed to fetch models',
      }));
    }
  }, [apiKey, validationState.isValid, selectedModel]);



  const formatPrice = (price: number | string | null | undefined) => {
    const numPrice = typeof price === 'string' ? parseFloat(price) : price;
    if (typeof numPrice !== 'number' || isNaN(numPrice) || !isFinite(numPrice)) {
      return '$0.000000';
    }
    return `$${numPrice.toFixed(6)}`;
  };

  const renderApiKeysTab = () => (
    <div className="space-y-4">
      <div className="flex items-center text-gray-900 dark:text-white">
        <Key className="mr-2 h-5 w-5" />
        <h3 className="text-lg font-semibold">OpenRouter API Key</h3>
        <Tooltip
          id="settings-openrouter-api-key"
          label="More information about the OpenRouter API key"
          message="Paste your OpenRouter API key (starts with sk-or-v1-). Toggle visibility as needed, then click Validate to confirm before fetching models."
        />
        {validationState.isValid && (
          <CheckCircle className="ml-2 h-4 w-4 text-green-600" aria-hidden="true" />
        )}
      </div>
      
      <div className="space-y-3">
        <div className="relative">
          <input
            type={showApiKey ? 'text' : 'password'}
            value={apiKey}
            onChange={(e) => handleApiKeyChange(e.target.value)}
            placeholder="sk-or-v1-..."
            className="w-full px-4 py-2 pr-12 border border-gray-300 dark:border-gray-600 rounded-lg focus:ring-2 focus:ring-blue-500 focus:border-transparent bg-white dark:bg-gray-700 text-gray-900 dark:text-white"
          />
          <button
            type="button"
            onClick={() => setShowApiKey(!showApiKey)}
            className="absolute right-3 top-1/2 transform -translate-y-1/2 text-gray-500 hover:text-gray-700 dark:text-gray-400 dark:hover:text-gray-300"
            aria-label={showApiKey ? 'Hide API key' : 'Show API key'}
          >
            {showApiKey ? <EyeOff className="h-4 w-4" /> : <Eye className="h-4 w-4" />}
          </button>
        </div>
        
        <div className="flex items-center space-x-3">
          <button
            onClick={validateApiKey}
            disabled={validationState.isValidating || !apiKey.trim()}
            className="flex items-center px-4 py-2 bg-blue-600 text-white rounded-lg hover:bg-blue-700 disabled:opacity-50 disabled:cursor-not-allowed transition-colors"
          >
            {validationState.isValidating ? (
              <RefreshCw className="mr-2 h-4 w-4 animate-spin" />
            ) : (
              <CheckCircle className="mr-2 h-4 w-4" />
            )}
            Validate API Key
          </button>
          
          {validationState.isValid && (
            <div className="flex items-center text-green-600 dark:text-green-400">
              <CheckCircle className="mr-1 h-4 w-4" />
              <span className="text-sm">
                API key is valid
                {settings.lastApiKeyValidation && (
                  <span className="text-gray-500 dark:text-gray-400 ml-1">
                    (validated {formatTimestamp(settings.lastApiKeyValidation)})
                  </span>
                )}
              </span>
            </div>
          )}
          
          {validationState.error && (
            <div className="flex items-center text-red-600 dark:text-red-400">
              <XCircle className="mr-1 h-4 w-4" />
              <span className="text-sm">{validationState.error}</span>
            </div>
          )}
        </div>
      </div>
    </div>
  );

  const renderModelSelectionTab = () => (
    <div className="space-y-4">
      <div className="flex items-center justify-between">
        <h3 className="text-lg font-semibold text-gray-900 dark:text-white flex items-center">
          Vision Model
        </h3>
        <button
          onClick={fetchModels}
          disabled={modelState.isLoading || !validationState.isValid}
          className="flex items-center px-3 py-1 text-sm bg-gray-600 text-white rounded-lg hover:bg-gray-700 disabled:opacity-50 disabled:cursor-not-allowed transition-colors"
        >
          {modelState.isLoading ? (
            <RefreshCw className="mr-2 h-3 w-3 animate-spin" />
          ) : (
            <RefreshCw className="mr-2 h-3 w-3" />
          )}
          Fetch Models
        </button>
      </div>

      {modelState.error && (
        <div className="p-3 bg-red-50 dark:bg-red-900/20 border border-red-200 dark:border-red-800 rounded-lg">
          <p className="text-sm text-red-600 dark:text-red-400">{modelState.error}</p>
        </div>
      )}

      {modelState.models.length > 0 && (
        <div className="space-y-3">
          {/* Model count message with timestamp */}
          <div className="p-3 bg-green-50 dark:bg-green-900/20 border border-green-200 dark:border-green-800 rounded-lg">
            <p className="text-sm text-green-700 dark:text-green-300">
              ✓ Successfully fetched {modelState.models.length} vision models
              {settings.lastModelFetch && (
                <span className="text-green-600 dark:text-green-400 ml-1">
                  ({formatTimestamp(settings.lastModelFetch)})
                </span>
              )}
            </p>
          </div>

          {/* Custom Searchable Dropdown */}
          <div className="relative" ref={dropdownRef}>
            <button
              type="button"
              onClick={() => setIsDropdownOpen(!isDropdownOpen)}
              className="w-full px-4 py-2 border border-gray-300 dark:border-gray-600 rounded-lg focus:ring-2 focus:ring-blue-500 focus:border-transparent bg-white dark:bg-gray-700 text-left flex items-center justify-between"
              aria-label="Select model"
            >
              <span className="text-gray-900 dark:text-white">
                {selectedModel
                  ? modelState.models.find(m => m.id === selectedModel)?.name || 'Select a model...'
                  : 'Select a model...'}
              </span>
              <ChevronDown className={`h-4 w-4 text-gray-500 transition-transform ${isDropdownOpen ? 'transform rotate-180' : ''}`} />
            </button>

              {isDropdownOpen && (
                <div className="absolute z-10 w-full mt-1 bg-white dark:bg-gray-700 border border-gray-300 dark:border-gray-600 rounded-lg shadow-lg max-h-80 overflow-hidden flex flex-col">
                  {/* Search input inside dropdown */}
                  <div className="p-2 border-b border-gray-200 dark:border-gray-600">
                    <div className="relative">
                      <Search className="absolute left-3 top-1/2 transform -translate-y-1/2 h-4 w-4 text-gray-400" />
                      <input
                        ref={searchInputRef}
                        type="text"
                        placeholder="Search models..."
                        value={dropdownSearch}
                        onChange={(e) => setDropdownSearch(e.target.value)}
                        className="w-full pl-10 pr-4 py-2 border border-gray-300 dark:border-gray-600 rounded-lg focus:ring-2 focus:ring-blue-500 focus:border-transparent bg-white dark:bg-gray-800 text-gray-900 dark:text-white text-sm"
                        onClick={(e) => e.stopPropagation()}
                      />
                    </div>
                  </div>

                  {/* Models list with scroll */}
                  <div className="overflow-y-auto flex-1">
                    {modelState.models
                      .filter(model =>
                        model.name.toLowerCase().includes(dropdownSearch.toLowerCase()) ||
                        model.id.toLowerCase().includes(dropdownSearch.toLowerCase())
                      )
                      .map((model) => (
                        <button
                          key={model.id}
                          type="button"
                          onClick={() => {
                            setSelectedModel(model.id);
                            setIsDropdownOpen(false);
                            setDropdownSearch('');
                          }}
                          className={`w-full px-4 py-2 text-left hover:bg-gray-100 dark:hover:bg-gray-600 transition-colors ${
                            selectedModel === model.id
                              ? 'bg-blue-50 dark:bg-blue-900/20 text-blue-600 dark:text-blue-400'
                              : 'text-gray-900 dark:text-white'
                          }`}
                        >
                          <div className="text-sm font-medium">{model.name}</div>
                          <div className="text-xs text-gray-500 dark:text-gray-400">
                            {formatPrice(model.pricing.prompt + model.pricing.completion)}/token
                          </div>
                        </button>
                      ))}
                  </div>
                </div>
              )}
            </div>

            {/* Model Info */}
            {selectedModel && (
              <div className="p-3 bg-gray-50 dark:bg-gray-800 rounded-lg text-sm">
                {(() => {
                  const model = modelState.models.find(m => m.id === selectedModel);
                  if (!model) return null;

                  return (
                    <div className="space-y-2">
                      <div className="flex justify-between">
                        <span className="font-medium text-gray-700 dark:text-gray-300">Model:</span>
                        <span className="text-gray-900 dark:text-white">{model.name}</span>
                      </div>
                      <div className="flex justify-between">
                        <span className="font-medium text-gray-700 dark:text-gray-300">Prompt Price:</span>
                        <span className="text-gray-900 dark:text-white">{formatPrice(model.pricing.prompt)}</span>
                      </div>
                      <div className="flex justify-between">
                        <span className="font-medium text-gray-700 dark:text-gray-300">Completion Price:</span>
                        <span className="text-gray-900 dark:text-white">{formatPrice(model.pricing.completion)}</span>
                      </div>
                      {model.description && (
                        <div>
                          <span className="font-medium text-gray-700 dark:text-gray-300">Description:</span>
                          <p className="text-gray-600 dark:text-gray-400 mt-1">{model.description}</p>
                        </div>
<<<<<<< HEAD
                      )}
                    </div>
                  );
                })()}
=======
                    )}
                </div>
>>>>>>> e8b87418
              </div>
            )}


        </div>
      )}
    </div>
  );

  const renderCustomPromptsTab = () => (
    <div className="space-y-4">
      <h3 className="text-lg font-semibold text-gray-900 dark:text-white">
        Custom Prompt Templates
      </h3>
      <textarea
        value={customPrompt}
        onChange={(e) => setCustomPrompt(e.target.value)}
        rows={4}
        placeholder="Enter your custom prompt template..."
        className="w-full px-4 py-2 border border-gray-300 dark:border-gray-600 rounded-lg focus:ring-2 focus:ring-blue-500 focus:border-transparent bg-white dark:bg-gray-700 text-gray-900 dark:text-white resize-none"
      />
      <p className="text-sm text-gray-500 dark:text-gray-400">
        This prompt will be used when generating prompts from images. Changes are saved automatically.
      </p>


    </div>
  );

  const renderCategoriesTab = () => (
    <div className="space-y-4">
      <h3 className="text-lg font-semibold text-gray-500 dark:text-gray-400">
        Categories
      </h3>
      <p className="text-sm text-gray-400 dark:text-gray-500 italic">
        This feature is coming soon.
      </p>
    </div>
  );

  return (
    <div className="space-y-6">
      <h1 className="text-2xl font-bold text-gray-900 dark:text-white mb-6">
        Settings
      </h1>

      {/* Sub-tabs Navigation */}
      <div className="border-b border-gray-200 dark:border-gray-700">
        <nav className="flex space-x-4" aria-label="Settings sections">
          <button
            onClick={() => setActiveSubTab('api-keys')}
            className={`py-2 px-4 font-medium text-sm border-b-2 transition-colors ${
              activeSubTab === 'api-keys'
                ? 'border-blue-500 text-blue-600 dark:text-blue-400'
                : 'border-transparent text-gray-500 hover:text-gray-700 dark:text-gray-400 dark:hover:text-gray-300'
            }`}
          >
            API Keys
          </button>
          <button
            onClick={() => setActiveSubTab('model-selection')}
            className={`py-2 px-4 font-medium text-sm border-b-2 transition-colors ${
              activeSubTab === 'model-selection'
                ? 'border-blue-500 text-blue-600 dark:text-blue-400'
                : 'border-transparent text-gray-500 hover:text-gray-700 dark:text-gray-400 dark:hover:text-gray-300'
            }`}
          >
            Model Selection
          </button>
          <button
            onClick={() => setActiveSubTab('custom-prompts')}
            className={`py-2 px-4 font-medium text-sm border-b-2 transition-colors ${
              activeSubTab === 'custom-prompts'
                ? 'border-blue-500 text-blue-600 dark:text-blue-400'
                : 'border-transparent text-gray-500 hover:text-gray-700 dark:text-gray-400 dark:hover:text-gray-300'
            }`}
          >
            Custom Prompt Templates
          </button>
          <button
            onClick={() => setActiveSubTab('categories')}
            className={`py-2 px-4 font-medium text-sm border-b-2 transition-colors ${
              activeSubTab === 'categories'
                ? 'border-blue-500 text-blue-600 dark:text-blue-400'
                : 'border-transparent text-gray-400 dark:text-gray-500'
            }`}
            disabled
          >
            Categories
          </button>
        </nav>
      </div>

      {/* Tab Content */}
      <div className="mt-6">
        {activeSubTab === 'api-keys' && renderApiKeysTab()}
        {activeSubTab === 'model-selection' && renderModelSelectionTab()}
        {activeSubTab === 'custom-prompts' && renderCustomPromptsTab()}
        {activeSubTab === 'categories' && renderCategoriesTab()}
      </div>
    </div>
  );
};<|MERGE_RESOLUTION|>--- conflicted
+++ resolved
@@ -4,12 +4,7 @@
 import { AppSettings, ValidationState, ModelState } from '@/types';
 import { settingsStorage } from '@/lib/storage';
 import { createOpenRouterClient, isValidApiKeyFormat } from '@/lib/openrouter';
-<<<<<<< HEAD
 import { Key, RefreshCw, CheckCircle, XCircle, Search, Eye, EyeOff, ChevronDown } from 'lucide-react';
-=======
-import { Key, Download, Upload, RefreshCw, CheckCircle, XCircle, Search, Eye, EyeOff, ChevronDown } from 'lucide-react';
-import { Tooltip } from '@/components/common/Tooltip';
->>>>>>> e8b87418
 
 interface SettingsTabProps {
   settings: AppSettings;
@@ -437,15 +432,10 @@
                           <span className="font-medium text-gray-700 dark:text-gray-300">Description:</span>
                           <p className="text-gray-600 dark:text-gray-400 mt-1">{model.description}</p>
                         </div>
-<<<<<<< HEAD
                       )}
                     </div>
                   );
                 })()}
-=======
-                    )}
-                </div>
->>>>>>> e8b87418
               </div>
             )}
 
